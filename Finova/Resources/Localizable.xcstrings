{
  "sourceLanguage" : "en",
  "strings" : {
    "addTransactionModal.alert.transactionType.description" : {
      "extractionState" : "manual",
      "localizations" : {
        "en" : {
          "stringUnit" : {
            "state" : "translated",
            "value" : "Transaction type must be of income or expense"
          }
        },
        "pt-BR" : {
          "stringUnit" : {
            "state" : "translated",
            "value" : "A transação precisa ser ou do tipo entrada ou saída"
          } 
        }
      }
    },
    "addTransactionModal.alert.transactionType.title" : {
      "extractionState" : "manual",
      "localizations" : {
        "en" : {
          "stringUnit" : {
            "state" : "translated",
            "value" : "Invalid transaction type"
          }
        },
        "pt-BR" : {
          "stringUnit" : {
            "state" : "translated",
            "value" : "Tipo de transação inválida"
          }
        }
      }
    },
    "addTransactionModal.button.save" : {
      "extractionState" : "manual",
      "localizations" : {
        "en" : {
          "stringUnit" : {
            "state" : "translated",
            "value" : "Save"
          }
        },
        "pt-BR" : {
          "stringUnit" : {
            "state" : "translated",
            "value" : "Salvar"
          }
        }
      }
    },
    "addTransactionModal.expense" : {
      "extractionState" : "manual",
      "localizations" : {
        "en" : {
          "stringUnit" : {
            "state" : "translated",
            "value" : "Expense"
          }
        },
        "pt-BR" : {
          "stringUnit" : {
            "state" : "translated",
            "value" : "Saída"
          }
        }
      }
    },
    "addTransactionModal.header.title" : {
      "extractionState" : "manual",
      "localizations" : {
        "en" : {
          "stringUnit" : {
            "state" : "translated",
            "value" : "New transaction"
          }
        },
        "pt-BR" : {
          "stringUnit" : {
            "state" : "translated",
            "value" : "Novo lançamento"
          }
        }
      }
    },
    "addTransactionModal.income" : {
      "extractionState" : "manual",
      "localizations" : {
        "en" : {
          "stringUnit" : {
            "state" : "translated",
            "value" : "Income"
          }
        },
        "pt-BR" : {
          "stringUnit" : {
            "state" : "translated",
            "value" : "Entrada"
          }
        }
      }
    },
    "addTransactionModal.input.category" : {
      "extractionState" : "manual",
      "localizations" : {
        "en" : {
          "stringUnit" : {
            "state" : "translated",
            "value" : "Category"
          }
        },
        "pt-BR" : {
          "stringUnit" : {
            "state" : "translated",
            "value" : "Categoria"
          }
        }
      }
    },
    "addTransactionModal.input.date" : {
      "extractionState" : "manual",
      "localizations" : {
        "en" : {
          "stringUnit" : {
            "state" : "translated",
            "value" : "00/00/0000"
          }
        },
        "pt-BR" : {
          "stringUnit" : {
            "state" : "translated",
            "value" : "00/00/0000"
          }
        }
      }
    },
    "addTransactionModal.input.money" : {
      "extractionState" : "manual",
      "localizations" : {
        "en" : {
          "stringUnit" : {
            "state" : "translated",
            "value" : "0,00"
          }
        },
        "pt-BR" : {
          "stringUnit" : {
            "state" : "translated",
            "value" : "0,00"
          }
        }
      }
    },
    "addTransactionModal.input.transactionTitle" : {
      "extractionState" : "manual",
      "localizations" : {
        "en" : {
          "stringUnit" : {
            "state" : "translated",
            "value" : "Transaction title"
          }
        },
        "pt-BR" : {
          "stringUnit" : {
            "state" : "translated",
            "value" : "Título da transação"
          }
        }
      }
    },
    "addTransactionModal.segmentedControl.label" : {
      "extractionState" : "manual",
      "localizations" : {
        "en" : {
          "stringUnit" : {
            "state" : "translated",
            "value" : "Transaction mode"
          }
        },
        "pt-BR" : {
          "stringUnit" : {
            "state" : "translated",
            "value" : "Modo de transação"
          }
        }
      }
    },
    "addTransactionModal.totalValue" : {
      "extractionState" : "manual",
      "localizations" : {
        "en" : {
          "stringUnit" : {
            "state" : "translated",
            "value" : "Total value"
          }
        },
        "pt-BR" : {
          "stringUnit" : {
            "state" : "translated",
            "value" : "Valor total"
          }
        }
      }
    },
    "alert.cancel" : {
      "extractionState" : "manual",
      "localizations" : {
        "en" : {
          "stringUnit" : {
            "state" : "translated",
            "value" : "Cancel"
          }
        },
        "pt-BR" : {
          "stringUnit" : {
            "state" : "translated",
            "value" : "Cancelar"
          }
        }
      }
    },
    "alert.delete" : {
      "extractionState" : "manual",
      "localizations" : {
        "en" : {
          "stringUnit" : {
            "state" : "translated",
            "value" : "Delete"
          }
        },
        "pt-BR" : {
          "stringUnit" : {
            "state" : "translated",
            "value" : "Apagar"
          }
        }
      }
    },
    "alert.error.defaultMessage" : {
      "extractionState" : "manual",
      "localizations" : {
        "en" : {
          "stringUnit" : {
            "state" : "translated",
            "value" : "An internal database error occurred"
          }
        },
        "pt-BR" : {
          "stringUnit" : {
            "state" : "translated",
            "value" : "Ocorreu um erro interno de banco de dados"
          }
        }
      }
    },
    "alert.error.invalidCategory" : {
      "extractionState" : "manual",
      "localizations" : {
        "en" : {
          "stringUnit" : {
            "state" : "translated",
            "value" : "Please select a valid category"
          }
        },
        "pt-BR" : {
          "stringUnit" : {
            "state" : "translated",
            "value" : "Selecione uma categoria válida"
          }
        }
      }
    },
    "alert.error.invalidDateFormat" : {
      "extractionState" : "manual",
      "localizations" : {
        "en" : {
          "stringUnit" : {
            "state" : "translated",
            "value" : "Please input a valid date format (00/00/0000)"
          }
        },
        "pt-BR" : {
          "stringUnit" : {
            "state" : "translated",
            "value" : "Digite uma data válida (00/00/0000)"
          }
        }
      }
    },
    "alert.error.invalidTransactionType" : {
      "extractionState" : "manual",
      "localizations" : {
        "en" : {
          "stringUnit" : {
            "state" : "translated",
            "value" : "Please select a valid transaction type"
          }
        },
        "pt-BR" : {
          "stringUnit" : {
            "state" : "translated",
            "value" : "Selecione um tipo de válido"
          }
        }
      }
    },
    "alert.error.title" : {
      "extractionState" : "manual",
      "localizations" : {
        "en" : {
          "stringUnit" : {
            "state" : "translated",
            "value" : "Alert"
          }
        },
        "pt-BR" : {
          "stringUnit" : {
            "state" : "translated",
            "value" : "Alerta"
          }
        }
      }
    },
    "alert.ok" : {
      "extractionState" : "manual",
      "localizations" : {
        "en" : {
          "stringUnit" : {
            "state" : "translated",
            "value" : "Ok"
          }
        },
        "pt-BR" : {
          "stringUnit" : {
            "state" : "translated",
            "value" : "Ok"
          }
        }
      }
    },
    "alert.update.confirm" : {
      "extractionState" : "manual",
      "localizations" : {
        "en" : {
          "stringUnit" : {
            "state" : "translated",
            "value" : "Update"
          }
        },
        "pt-BR" : {
          "stringUnit" : {
            "state" : "translated",
            "value" : "Atualizar"
          }
        }
      }
    },
    "auth.dialog.accountFound.message" : {
      "extractionState" : "manual",
      "localizations" : {
        "en" : {
          "stringUnit" : {
            "state" : "translated",
            "value" : "We found existing data from your other account:\n%@\n\nWould you like to synchronize and access this data with your current sign-in?"
          }
        },
        "pt-BR" : {
          "stringUnit" : {
            "state" : "translated",
            "value" : "Encontramos dados existentes da sua outra conta:\n%@\n\nGostaria de sincronizar e acessar esses dados com seu login atual?"
          }
        }
      }
    },
    "auth.dialog.accountFound.title" : {
      "extractionState" : "manual",
      "localizations" : {
        "en" : {
          "stringUnit" : {
            "state" : "translated",
            "value" : "Account Data Found"
          }
        },
        "pt-BR" : {
          "stringUnit" : {
            "state" : "translated",
            "value" : "Dados da Conta Encontrados"
          }
        }
      }
    },
    "auth.dialog.button.keepSeparate" : {
      "extractionState" : "manual",
      "localizations" : {
        "en" : {
          "stringUnit" : {
            "state" : "translated",
            "value" : "Keep Separate"
          }
        },
        "pt-BR" : {
          "stringUnit" : {
            "state" : "translated",
            "value" : "Manter Separado"
          }
        }
      }
    },
    "auth.dialog.button.reclaimData" : {
      "extractionState" : "manual",
      "localizations" : {
        "en" : {
          "stringUnit" : {
            "state" : "translated",
            "value" : "Reclaim My Data"
          }
        },
        "pt-BR" : {
          "stringUnit" : {
            "state" : "translated",
            "value" : "Reivindicar Meus Dados"
          }
        }
      }
    },
    "auth.dialog.button.startFresh" : {
      "extractionState" : "manual",
      "localizations" : {
        "en" : {
          "stringUnit" : {
            "state" : "translated",
            "value" : "Start Fresh"
          }
        },
        "pt-BR" : {
          "stringUnit" : {
            "state" : "translated",
            "value" : "Começar do Zero"
          }
        }
      }
    },
    "auth.dialog.button.synchronize" : {
      "extractionState" : "manual",
      "localizations" : {
        "en" : {
          "stringUnit" : {
            "state" : "translated",
            "value" : "Synchronize"
          }
        },
        "pt-BR" : {
          "stringUnit" : {
            "state" : "translated",
            "value" : "Sincronizar"
          }
        }
      }
    },
    "auth.dialog.ownershipConflict.message" : {
      "extractionState" : "manual",
      "localizations" : {
        "en" : {
          "stringUnit" : {
            "state" : "translated",
            "value" : "This device contains data owned by: %@\n\nYou're signing in with: %@\n\nIf this is your data, you can reclaim ownership. Otherwise, start fresh."
          }
        },
        "pt-BR" : {
          "stringUnit" : {
            "state" : "translated",
            "value" : "Este dispositivo contém dados pertencentes a: %@\n\nVocê está fazendo login com: %@\n\nSe estes são seus dados, você pode reivindicar a propriedade. Caso contrário, comece do zero."
          }
        }
      }
    },
    "auth.dialog.ownershipConflict.title" : {
      "extractionState" : "manual",
      "localizations" : {
        "en" : {
          "stringUnit" : {
            "state" : "translated",
            "value" : "Data Ownership Conflict"
          }
        },
        "pt-BR" : {
          "stringUnit" : {
            "state" : "translated",
            "value" : "Conflito de Propriedade dos Dados"
          }
        }
      }
    },
    "auth.error.accessDenied" : {
      "extractionState" : "manual",
      "localizations" : {
        "en" : {
          "stringUnit" : {
            "state" : "translated",
            "value" : "Access denied for security reasons"
          }
        },
        "pt-BR" : {
          "stringUnit" : {
            "state" : "translated",
            "value" : "Acesso negado por motivos de segurança"
          }
        }
      }
    },
    "auth.error.accountCreationFailed" : {
      "extractionState" : "manual",
      "localizations" : {
        "en" : {
          "stringUnit" : {
            "state" : "translated",
            "value" : "Failed to create new account"
          }
        },
        "pt-BR" : {
          "stringUnit" : {
            "state" : "translated",
            "value" : "Falha ao criar nova conta"
          }
        }
      }
    },
    "auth.error.appleIDToken" : {
      "extractionState" : "manual",
      "localizations" : {
        "en" : {
          "stringUnit" : {
            "state" : "translated",
            "value" : "Failed to obtain Apple ID token"
          }
        },
        "pt-BR" : {
          "stringUnit" : {
            "state" : "translated",
            "value" : "Falha ao obter Apple ID token"
          }
        }
      }
    },
    "auth.error.biometricRegistrationFailed" : {
      "extractionState" : "manual",
      "localizations" : {
        "en" : {
          "stringUnit" : {
            "state" : "translated",
            "value" : "Failed to register biometric authentication"
          }
        },
        "pt-BR" : {
          "stringUnit" : {
            "state" : "translated",
            "value" : "Falha ao registrar autenticação biométrica"
          }
        }
      }
    },
    "auth.error.biometricVerificationCancelled" : {
      "extractionState" : "manual",
      "localizations" : {
        "en" : {
          "stringUnit" : {
            "state" : "translated",
            "value" : "Biometric verification was cancelled"
          }
        },
        "pt-BR" : {
          "stringUnit" : {
            "state" : "translated",
            "value" : "Verificação biométrica foi cancelada"
          }
        }
      }
    },
    "auth.error.emailAlreadyInUse" : {
      "extractionState" : "manual",
      "localizations" : {
        "en" : {
          "stringUnit" : {
            "state" : "translated",
            "value" : "Email already in use"
          }
        },
        "pt-BR" : {
          "stringUnit" : {
            "state" : "translated",
            "value" : "E-mail já está em uso"
          }
        }
      }
    },
    "auth.error.googleTokenFailure" : {
      "extractionState" : "manual",
      "localizations" : {
        "en" : {
          "stringUnit" : {
            "state" : "translated",
            "value" : "Failed to obtain Google authentication tokens"
          }
        },
        "pt-BR" : {
          "stringUnit" : {
            "state" : "translated",
            "value" : "Falha ao obter tokens de autenticação do Google"
          }
        }
      }
    },
    "auth.error.invalidCredentials" : {
      "extractionState" : "manual",
      "localizations" : {
        "en" : {
          "stringUnit" : {
            "state" : "translated",
            "value" : "Invalid email or password"
          }
        },
        "pt-BR" : {
          "stringUnit" : {
            "state" : "translated",
            "value" : "E-mail ou senha inválidos"
          }
        }
      }
    },
    "auth.error.invalidEmail" : {
      "extractionState" : "manual",
      "localizations" : {
        "en" : {
          "stringUnit" : {
            "state" : "translated",
            "value" : "Invalid email"
          }
        },
        "pt-BR" : {
          "stringUnit" : {
            "state" : "translated",
            "value" : "E-mail inválido"
          }
        }
      }
    },
    "auth.error.invalidState" : {
      "extractionState" : "manual",
      "localizations" : {
        "en" : {
          "stringUnit" : {
            "state" : "translated",
            "value" : "Invalid authentication state"
          }
        },
        "pt-BR" : {
          "stringUnit" : {
            "state" : "translated",
            "value" : "Estado de autenticação inválido"
          }
        }
      }
    },
    "auth.error.networkError" : {
      "extractionState" : "manual",
      "localizations" : {
        "en" : {
          "stringUnit" : {
            "state" : "translated",
            "value" : "Network error"
          }
        },
        "pt-BR" : {
          "stringUnit" : {
            "state" : "translated",
            "value" : "Erro de conexão"
          }
        }
      }
    },
    "auth.error.noPresentingController" : {
      "extractionState" : "manual",
      "localizations" : {
        "en" : {
          "stringUnit" : {
            "state" : "translated",
            "value" : "No presenting view controller available"
          }
        },
        "pt-BR" : {
          "stringUnit" : {
            "state" : "translated",
            "value" : "Nenhum controlador de visualização disponível"
          }
        }
      }
    },
    "auth.error.noUser" : {
      "extractionState" : "manual",
      "localizations" : {
        "en" : {
          "stringUnit" : {
            "state" : "translated",
            "value" : "No user data received"
          }
        },
        "pt-BR" : {
          "stringUnit" : {
            "state" : "translated",
            "value" : "Nenhum dado de usuário recebido"
          }
        }
      }
    },
    "auth.error.synchronizationFailed" : {
      "extractionState" : "manual",
      "localizations" : {
        "en" : {
          "stringUnit" : {
            "state" : "translated",
            "value" : "Failed to synchronize account data"
          }
        },
        "pt-BR" : {
          "stringUnit" : {
            "state" : "translated",
            "value" : "Falha ao sincronizar dados da conta"
          }
        }
      }
    },
    "auth.error.title" : {
      "extractionState" : "manual",
      "localizations" : {
        "en" : {
          "stringUnit" : {
            "state" : "translated",
            "value" : "Auth Error"
          }
        },
        "pt-BR" : {
          "stringUnit" : {
            "state" : "translated",
            "value" : "Erro de Autenticação"
          }
        }
      }
    },
    "auth.error.tooManyRequests" : {
      "extractionState" : "manual",
      "localizations" : {
        "en" : {
          "stringUnit" : {
            "state" : "translated",
            "value" : "Too many requests"
          }
        },
        "pt-BR" : {
          "stringUnit" : {
            "state" : "translated",
            "value" : "Muitas requisições"
          }
        }
      }
    },
    "auth.error.userCancelled" : {
      "extractionState" : "manual",
      "localizations" : {
        "en" : {
          "stringUnit" : {
            "state" : "translated",
            "value" : "Authentication cancelled by user"
          }
        },
        "pt-BR" : {
          "stringUnit" : {
            "state" : "translated",
            "value" : "Autenticação cancelada pelo usuário"
          }
        }
      }
    },
    "auth.error.userNotFound" : {
      "extractionState" : "manual",
      "localizations" : {
        "en" : {
          "stringUnit" : {
            "state" : "translated",
            "value" : "Invalid credentials"
          }
        },
        "pt-BR" : {
          "stringUnit" : {
            "state" : "translated",
            "value" : "Credenciais inválidas"
          }
        }
      }
    },
    "auth.error.weakPassword" : {
      "extractionState" : "manual",
      "localizations" : {
        "en" : {
          "stringUnit" : {
            "state" : "translated",
            "value" : "Weak password"
          }
        },
        "pt-BR" : {
          "stringUnit" : {
            "state" : "translated",
            "value" : "Senha fraca"
          }
        }
      }
    },
    "auth.error.wrongPassword" : {
      "extractionState" : "manual",
      "localizations" : {
        "en" : {
          "stringUnit" : {
            "state" : "translated",
            "value" : "Invalid credentials"
          }
        },
        "pt-BR" : {
          "stringUnit" : {
            "state" : "translated",
            "value" : "Credenciais inválidas"
          }
        }
      }
    },
    "biometric.error.authenticationFailed" : {
      "extractionState" : "manual",
      "localizations" : {
        "en" : {
          "stringUnit" : {
            "state" : "translated",
            "value" : "Biometric authentication failed"
          }
        },
        "pt-BR" : {
          "stringUnit" : {
            "state" : "translated",
            "value" : "A autenticação biométrica falhou"
          }
        }
      }
    },
    "biometric.error.notAvailable" : {
      "extractionState" : "manual",
      "localizations" : {
        "en" : {
          "stringUnit" : {
            "state" : "translated",
            "value" : "Biometric authentication is not available on this device"
          }
        },
        "pt-BR" : {
          "stringUnit" : {
            "state" : "translated",
            "value" : "A autenticação biométrica não está disponível neste dispositivo"
          }
        }
      }
    },
    "biometric.error.storageFailure" : {
      "extractionState" : "manual",
      "localizations" : {
        "en" : {
          "stringUnit" : {
            "state" : "translated",
            "value" : "Failed to store biometric data securely"
          }
        },
        "pt-BR" : {
          "stringUnit" : {
            "state" : "translated",
            "value" : "Falha ao armazenar dados biométricos com segurança"
          }
        }
      }
    },
    "budget.delete.title" : {
      "extractionState" : "manual",
      "localizations" : {
        "en" : {
          "stringUnit" : {
            "state" : "translated",
            "value" : "Delete budget"
          }
        },
        "pt-BR" : {
          "stringUnit" : {
            "state" : "translated",
            "value" : "Apagar orçamento"
          }
        }
      }
    },
    "budgets.alert.budgetAlreadyExists.description" : {
      "extractionState" : "manual",
      "localizations" : {
        "en" : {
          "stringUnit" : {
            "state" : "translated",
            "value" : "Do you wish to update the selected month's budget?"
          }
        },
        "pt-BR" : {
          "stringUnit" : {
            "state" : "translated",
            "value" : "Você deseja atualizar o orçamento para o mês selecionado?"
          }
        }
      }
    },
    "budgets.alert.budgetAlreadyExists.title" : {
      "extractionState" : "manual",
      "localizations" : {
        "en" : {
          "stringUnit" : {
            "state" : "translated",
            "value" : "Budget already exists"
          }
        },
        "pt-BR" : {
          "stringUnit" : {
            "state" : "translated",
            "value" : "Orçamento já existe"
          }
        }
      }
    },
    "budgets.alert.title" : {
      "extractionState" : "manual",
      "localizations" : {
        "en" : {
          "stringUnit" : {
            "state" : "translated",
            "value" : "Budget"
          }
        },
        "pt-BR" : {
          "stringUnit" : {
            "state" : "translated",
            "value" : "Orçamento"
          }
        }
      }
    },
    "budgets.button.add.title" : {
      "extractionState" : "manual",
      "localizations" : {
        "en" : {
          "stringUnit" : {
            "state" : "translated",
            "value" : "Save"
          }
        },
        "pt-BR" : {
          "stringUnit" : {
            "state" : "translated",
            "value" : "Salvar"
          }
        }
      }
    },
    "budgets.emptyState.description" : {
      "extractionState" : "manual",
      "localizations" : {
        "en" : {
          "stringUnit" : {
            "state" : "translated",
            "value" : "You have not yet recorded any budgets"
          }
        },
        "pt-BR" : {
          "stringUnit" : {
            "state" : "translated",
            "value" : "Você ainda não registrou nenhum orçamento"
          }
        }
      }
    },
    "budgets.error.dbOpenFailed" : {
      "extractionState" : "manual",
      "localizations" : {
        "en" : {
          "stringUnit" : {
            "state" : "translated",
            "value" : "Please enter a valid month/year (MM/yyyy)."
          }
        },
        "pt-BR" : {
          "stringUnit" : {
            "state" : "translated",
            "value" : "Insira um mês/ano válido (MM/yyyy)."
          }
        }
      }
    },
    "budgets.error.dbPrepareFailed" : {
      "extractionState" : "manual",
      "localizations" : {
        "en" : {
          "stringUnit" : {
            "state" : "translated",
            "value" : "Couldn't open the database. Please try again later."
          }
        },
        "pt-BR" : {
          "stringUnit" : {
            "state" : "translated",
            "value" : "Não foi possível abrir o banco de dados. Tente novamente mais tarde."
          }
        }
      }
    },
    "budgets.error.invalidDate" : {
      "extractionState" : "manual",
      "localizations" : {
        "en" : {
          "stringUnit" : {
            "state" : "translated",
            "value" : "An internal database error occurred."
          }
        },
        "pt-BR" : {
          "stringUnit" : {
            "state" : "translated",
            "value" : "Ocorreu um erro interno do banco de dados."
          }
        }
      }
    },
    "budgets.header.subtitle" : {
      "extractionState" : "manual",
      "localizations" : {
        "en" : {
          "stringUnit" : {
            "state" : "translated",
            "value" : "Organize your spending limits per month"
          }
        },
        "pt-BR" : {
          "stringUnit" : {
            "state" : "translated",
            "value" : "Organize seus limites de gastos por mês"
          }
        }
      }
    },
    "budgets.header.title" : {
      "extractionState" : "manual",
      "localizations" : {
        "en" : {
          "stringUnit" : {
            "state" : "translated",
            "value" : "Monthly Budgets"
          }
        },
        "pt-BR" : {
          "stringUnit" : {
            "state" : "translated",
            "value" : "Orçamentos mensais"
          }
        }
      }
    },
    "budgets.new.header.title" : {
      "extractionState" : "manual",
      "localizations" : {
        "en" : {
          "stringUnit" : {
            "state" : "translated",
            "value" : "New budget"
          }
        },
        "pt-BR" : {
          "stringUnit" : {
            "state" : "translated",
            "value" : "Novo orçamento"
          }
        }
      }
    },
    "budgets.table.header.title" : {
      "extractionState" : "manual",
      "localizations" : {
        "en" : {
          "stringUnit" : {
            "state" : "translated",
            "value" : "Registered budgets"
          }
        },
        "pt-BR" : {
          "stringUnit" : {
            "state" : "translated",
            "value" : "Orçamentos cadastrados"
          }
        }
      }
    },
    "category.bankSlip" : {
      "extractionState" : "manual",
      "localizations" : {
        "en" : {
          "stringUnit" : {
            "state" : "translated",
            "value" : "Bank Slip"
          }
        },
        "pt-BR" : {
          "stringUnit" : {
            "state" : "translated",
            "value" : "Boleto"
          }
        }
      }
    },
    "category.clothing" : {
      "extractionState" : "manual",
      "localizations" : {
        "en" : {
          "stringUnit" : {
            "state" : "translated",
            "value" : "Clothing"
          }
        },
        "pt-BR" : {
          "stringUnit" : {
            "state" : "translated",
            "value" : "Vestuário"
          }
        }
      }
    },
    "category.communication" : {
      "extractionState" : "manual",
      "localizations" : {
        "en" : {
          "stringUnit" : {
            "state" : "translated",
            "value" : "Communication"
          }
        },
        "pt-BR" : {
          "stringUnit" : {
            "state" : "translated",
            "value" : "Comunicação"
          }
        }
      }
    },
    "category.credit" : {
      "extractionState" : "manual",
      "localizations" : {
        "en" : {
          "stringUnit" : {
            "state" : "translated",
            "value" : "Credit"
          }
        },
        "pt-BR" : {
          "stringUnit" : {
            "state" : "translated",
            "value" : "Crédito"
          }
        }
      }
    },
    "category.debit" : {
      "extractionState" : "manual",
      "localizations" : {
        "en" : {
          "stringUnit" : {
            "state" : "translated",
            "value" : "Debit"
          }
        },
        "pt-BR" : {
          "stringUnit" : {
            "state" : "translated",
            "value" : "Débito"
          }
        }
      }
    },
    "category.donations" : {
      "extractionState" : "manual",
      "localizations" : {
        "en" : {
          "stringUnit" : {
            "state" : "translated",
            "value" : "Donations"
          }
        },
        "pt-BR" : {
          "stringUnit" : {
            "state" : "translated",
            "value" : "Doações"
          }
        }
      }
    },
    "category.education" : {
      "extractionState" : "manual",
      "localizations" : {
        "en" : {
          "stringUnit" : {
            "state" : "translated",
            "value" : "Education"
          }
        },
        "pt-BR" : {
          "stringUnit" : {
            "state" : "translated",
            "value" : "Educação"
          }
        }
      }
    },
    "category.entertainment" : {
      "extractionState" : "manual",
      "localizations" : {
        "en" : {
          "stringUnit" : {
            "state" : "translated",
            "value" : "Entertainment"
          }
        },
        "pt-BR" : {
          "stringUnit" : {
            "state" : "translated",
            "value" : "Entretenimento"
          }
        }
      }
    },
    "category.fitness" : {
      "extractionState" : "manual",
      "localizations" : {
        "en" : {
          "stringUnit" : {
            "state" : "translated",
            "value" : "Fitness"
          }
        },
        "pt-BR" : {
          "stringUnit" : {
            "state" : "translated",
            "value" : "Fitness"
          }
        }
      }
    },
    "category.gifts" : {
      "extractionState" : "manual",
      "localizations" : {
        "en" : {
          "stringUnit" : {
            "state" : "translated",
            "value" : "Gifts"
          }
        },
        "pt-BR" : {
          "stringUnit" : {
            "state" : "translated",
            "value" : "Presentes"
          }
        }
      }
    },
    "category.groceries" : {
      "extractionState" : "manual",
      "localizations" : {
        "en" : {
          "stringUnit" : {
            "state" : "translated",
            "value" : "Groceries"
          }
        },
        "pt-BR" : {
          "stringUnit" : {
            "state" : "translated",
            "value" : "Compras"
          }
        }
      }
    },
    "category.healthcare" : {
      "extractionState" : "manual",
      "localizations" : {
        "en" : {
          "stringUnit" : {
            "state" : "translated",
            "value" : "Healthcare"
          }
        },
        "pt-BR" : {
          "stringUnit" : {
            "state" : "translated",
            "value" : "Cuidados de saúde"
          }
        }
      }
    },
    "category.homeMaintenance" : {
      "extractionState" : "manual",
      "localizations" : {
        "en" : {
          "stringUnit" : {
            "state" : "translated",
            "value" : "Home Maintenance"
          }
        },
        "pt-BR" : {
          "stringUnit" : {
            "state" : "translated",
            "value" : "Manutenção da casa"
          }
        }
      }
    },
    "category.insurance" : {
      "extractionState" : "manual",
      "localizations" : {
        "en" : {
          "stringUnit" : {
            "state" : "translated",
            "value" : "Insurance"
          }
        },
        "pt-BR" : {
          "stringUnit" : {
            "state" : "translated",
            "value" : "Seguro"
          }
        }
      }
    },
    "category.investments" : {
      "extractionState" : "manual",
      "localizations" : {
        "en" : {
          "stringUnit" : {
            "state" : "translated",
            "value" : "Investments"
          }
        },
        "pt-BR" : {
          "stringUnit" : {
            "state" : "translated",
            "value" : "Investimentos"
          }
        }
      }
    },
    "category.loans" : {
      "extractionState" : "manual",
      "localizations" : {
        "en" : {
          "stringUnit" : {
            "state" : "translated",
            "value" : "Loans"
          }
        },
        "pt-BR" : {
          "stringUnit" : {
            "state" : "translated",
            "value" : "Empréstimos"
          }
        }
      }
    },
    "category.market" : {
      "extractionState" : "manual",
      "localizations" : {
        "en" : {
          "stringUnit" : {
            "state" : "translated",
            "value" : "Market"
          }
        },
        "pt-BR" : {
          "stringUnit" : {
            "state" : "translated",
            "value" : "Mercado"
          }
        }
      }
    },
    "category.meals" : {
      "extractionState" : "manual",
      "localizations" : {
        "en" : {
          "stringUnit" : {
            "state" : "translated",
            "value" : "Meals"
          }
        },
        "pt-BR" : {
          "stringUnit" : {
            "state" : "translated",
            "value" : "Refeições"
          }
        }
      }
    },
    "category.miscellaneous" : {
      "extractionState" : "manual",
      "localizations" : {
        "en" : {
          "stringUnit" : {
            "state" : "translated",
            "value" : "Miscellaneous"
          }
        },
        "pt-BR" : {
          "stringUnit" : {
            "state" : "translated",
            "value" : "Diversos"
          }
        }
      }
    },
    "category.personalCare" : {
      "extractionState" : "manual",
      "localizations" : {
        "en" : {
          "stringUnit" : {
            "state" : "translated",
            "value" : "Personal Care"
          }
        },
        "pt-BR" : {
          "stringUnit" : {
            "state" : "translated",
            "value" : "Cuidados pessoais"
          }
        }
      }
    },
    "category.salary" : {
      "extractionState" : "manual",
      "localizations" : {
        "en" : {
          "stringUnit" : {
            "state" : "translated",
            "value" : "Salary"
          }
        },
        "pt-BR" : {
          "stringUnit" : {
            "state" : "translated",
            "value" : "Salário"
          }
        }
      }
    },
    "category.savings" : {
      "extractionState" : "manual",
      "localizations" : {
        "en" : {
          "stringUnit" : {
            "state" : "translated",
            "value" : "Savings"
          }
        },
        "pt-BR" : {
          "stringUnit" : {
            "state" : "translated",
            "value" : "Poupança"
          }
        }
      }
    },
    "category.subscriptions" : {
      "extractionState" : "manual",
      "localizations" : {
        "en" : {
          "stringUnit" : {
            "state" : "translated",
            "value" : "Subscriptions"
          }
        },
        "pt-BR" : {
          "stringUnit" : {
            "state" : "translated",
            "value" : "Assinaturas"
          }
        }
      }
    },
    "category.taxes" : {
      "extractionState" : "manual",
      "localizations" : {
        "en" : {
          "stringUnit" : {
            "state" : "translated",
            "value" : "Taxes"
          }
        },
        "pt-BR" : {
          "stringUnit" : {
            "state" : "translated",
            "value" : "Impostos"
          }
        }
      }
    },
    "category.transfer" : {
      "extractionState" : "manual",
      "localizations" : {
        "en" : {
          "stringUnit" : {
            "state" : "translated",
            "value" : "Transfer"
          }
        },
        "pt-BR" : {
          "stringUnit" : {
            "state" : "translated",
            "value" : "Transferência"
          }
        }
      }
    },
    "category.transportation" : {
      "extractionState" : "manual",
      "localizations" : {
        "en" : {
          "stringUnit" : {
            "state" : "translated",
            "value" : "Transportation"
          }
        },
        "pt-BR" : {
          "stringUnit" : {
            "state" : "translated",
            "value" : "Transporte"
          }
        }
      }
    },
    "category.travel" : {
      "extractionState" : "manual",
      "localizations" : {
        "en" : {
          "stringUnit" : {
            "state" : "translated",
            "value" : "Travel"
          }
        },
        "pt-BR" : {
          "stringUnit" : {
            "state" : "translated",
            "value" : "Viagem"
          }
        }
      }
    },
    "category.utilities" : {
      "extractionState" : "manual",
      "localizations" : {
        "en" : {
          "stringUnit" : {
            "state" : "translated",
            "value" : "Utilities"
          }
        },
        "pt-BR" : {
          "stringUnit" : {
            "state" : "translated",
            "value" : "Utilidades"
          }
        }
      }
    },
    "dashboard.welcomeSubtitle" : {
      "extractionState" : "manual",
      "localizations" : {
        "en" : {
          "stringUnit" : {
            "state" : "translated",
            "value" : "Let's organize your finances?"
          }
        },
        "pt-BR" : {
          "stringUnit" : {
            "state" : "translated",
            "value" : "Vamos organizar suas finanças?"
          }
        }
      }
    },
    "dashboard.welcomeTitle" : {
      "extractionState" : "manual",
      "localizations" : {
        "en" : {
          "stringUnit" : {
            "state" : "translated",
            "value" : "Hello, "
          }
        },
        "pt-BR" : {
          "stringUnit" : {
            "state" : "translated",
            "value" : "Olá, "
          }
        }
      }
    },
    "delete.action.label" : {
      "extractionState" : "manual",
      "localizations" : {
        "en" : {
          "stringUnit" : {
            "state" : "translated",
            "value" : "Remove"
          }
        },
        "pt-BR" : {
          "stringUnit" : {
            "state" : "translated",
            "value" : "Remover"
          }
        }
      }
    },
    "delete.confirmation" : {
      "extractionState" : "manual",
      "localizations" : {
        "en" : {
          "stringUnit" : {
            "state" : "translated",
            "value" : "Are you sure?"
          }
        },
        "pt-BR" : {
          "stringUnit" : {
            "state" : "translated",
            "value" : "Tem certeza?"
          }
        }
      }
    },
    "email.validation.invalid" : {
      "extractionState" : "manual",
      "localizations" : {
        "en" : {
          "stringUnit" : {
            "state" : "translated",
            "value" : "Invalid email"
          }
        },
        "pt-BR" : {
          "stringUnit" : {
            "state" : "translated",
            "value" : "E-mail inválido"
          }
        }
      }
    },
    "error.tryAgain" : {
      "extractionState" : "manual",
      "localizations" : {
        "en" : {
          "stringUnit" : {
            "state" : "translated",
            "value" : "Try again"
          }
        },
        "pt-BR" : {
          "stringUnit" : {
            "state" : "translated",
            "value" : "Tentar novamente"
          }
        }
      }
    },
    "faceid.alert.subtitle" : {
      "extractionState" : "manual",
      "localizations" : {
        "en" : {
          "stringUnit" : {
            "state" : "translated",
            "value" : "Do you want to enable Face ID?"
          }
        },
        "pt-BR" : {
          "stringUnit" : {
            "state" : "translated",
            "value" : "Deseja habilitar o Face ID?"
          }
        }
      }
    },
    "faceid.alert.title" : {
      "extractionState" : "manual",
      "localizations" : {
        "en" : {
          "stringUnit" : {
            "state" : "translated",
            "value" : "Face ID"
          }
        },
        "pt-BR" : {
          "stringUnit" : {
            "state" : "translated",
            "value" : "Face ID"
          }
        }
      }
    },
    "faceid.enable.button" : {
      "extractionState" : "manual",
      "localizations" : {
        "en" : {
          "stringUnit" : {
            "state" : "translated",
            "value" : "Enable %@"
          }
        },
        "pt-BR" : {
          "stringUnit" : {
            "state" : "translated",
            "value" : "Habilitar %@"
          }
        }
      }
    },
    "faceid.enable.message" : {
      "extractionState" : "manual",
      "localizations" : {
        "en" : {
          "stringUnit" : {
            "state" : "translated",
            "value" : "Would you like to enable %@ for quick and secure access to your account?"
          }
        },
        "pt-BR" : {
          "stringUnit" : {
            "state" : "translated",
            "value" : "Gostaria de habilitar %@ para acesso rápido e seguro à sua conta?"
          }
        }
      }
    },
    "faceid.enable.title" : {
      "extractionState" : "manual",
      "localizations" : {
        "en" : {
          "stringUnit" : {
            "state" : "translated",
            "value" : "Enable %@?"
          }
        },
        "pt-BR" : {
          "stringUnit" : {
            "state" : "translated",
            "value" : "Habilitar %@?"
          }
        }
      }
    },
    "faceid.reason" : {
      "extractionState" : "manual",
      "localizations" : {
        "en" : {
          "stringUnit" : {
            "state" : "translated",
            "value" : "Use Face ID to access your financial data securely"
          }
        },
        "pt-BR" : {
          "stringUnit" : {
            "state" : "translated",
            "value" : "Use o Face ID para acessar seus dados financeiros com segurança"
          }
        }
      }
    },
    "input.confirmPassword" : {
      "extractionState" : "manual",
      "localizations" : {
        "en" : {
          "stringUnit" : {
            "state" : "translated",
            "value" : "Confirm password"
          }
        },
        "pt-BR" : {
          "stringUnit" : {
            "state" : "translated",
            "value" : "Confirmar senha"
          }
        }
      }
    },
    "input.email" : {
      "extractionState" : "manual",
      "localizations" : {
        "en" : {
          "stringUnit" : {
            "state" : "translated",
            "value" : "Email"
          }
        },
        "pt-BR" : {
          "stringUnit" : {
            "state" : "translated",
            "value" : "E-mail"
          }
        }
      }
    },
    "input.name" : {
      "extractionState" : "manual",
      "localizations" : {
        "en" : {
          "stringUnit" : {
            "state" : "translated",
            "value" : "Name"
          }
        },
        "pt-BR" : {
          "stringUnit" : {
            "state" : "translated",
            "value" : "Nome"
          }
        }
      }
    },
    "input.password" : {
      "extractionState" : "manual",
      "localizations" : {
        "en" : {
          "stringUnit" : {
            "state" : "translated",
            "value" : "Password"
          }
        },
        "pt-BR" : {
          "stringUnit" : {
            "state" : "translated",
            "value" : "Senha"
          }
        }
      }
    },
    "installment.delete.all" : {
      "extractionState" : "manual",
      "localizations" : {
        "en" : {
          "stringUnit" : {
            "state" : "translated",
            "value" : "All installments"
          }
        },
        "pt-BR" : {
          "stringUnit" : {
            "state" : "translated",
            "value" : "Todas"
          }
        }
      }
    },
    "installment.delete.message" : {
      "extractionState" : "manual",
      "localizations" : {
        "en" : {
          "stringUnit" : {
            "state" : "translated",
            "value" : "Delete all installments or just remaining ones?"
          }
        },
        "pt-BR" : {
          "stringUnit" : {
            "state" : "translated",
            "value" : "Apagar todas as parcelas ou só as restantes?"
          }
        }
      }
    },
    "installment.delete.remaining" : {
      "extractionState" : "manual",
      "localizations" : {
        "en" : {
          "stringUnit" : {
            "state" : "translated",
            "value" : "Remaining only"
          }
        },
        "pt-BR" : {
          "stringUnit" : {
            "state" : "translated",
            "value" : "Apenas restantes"
          }
        }
      }
    },
    "installment.delete.title" : {
      "extractionState" : "manual",
      "localizations" : {
        "en" : {
          "stringUnit" : {
            "state" : "translated",
            "value" : "Delete Installment"
          }
        },
        "pt-BR" : {
          "stringUnit" : {
            "state" : "translated",
            "value" : "Apagar Parcela"
          }
        }
      }
    },
    "installments.placeholder" : {
      "extractionState" : "manual",
      "localizations" : {
        "en" : {
          "stringUnit" : {
            "state" : "translated",
            "value" : "Number of installments (e.g., 12)"
          }
        },
        "pt-BR" : {
          "stringUnit" : {
            "state" : "translated",
            "value" : "Número de parcelas (ex. 12)"
          }
        }
      }
    },
    "login.alert.cancel" : {
      "extractionState" : "manual",
      "localizations" : {
        "en" : {
          "stringUnit" : {
            "state" : "translated",
            "value" : "No"
          }
        },
        "pt-BR" : {
          "stringUnit" : {
            "state" : "translated",
            "value" : "Não"
          }
        }
      }
    },
    "login.alert.ok" : {
      "extractionState" : "manual",
      "localizations" : {
        "en" : {
          "stringUnit" : {
            "state" : "translated",
            "value" : "Save"
          }
        },
        "pt-BR" : {
          "stringUnit" : {
            "state" : "translated",
            "value" : "Salvar"
          }
        }
      }
    },
    "login.alert.subtitle" : {
      "extractionState" : "manual",
      "localizations" : {
        "en" : {
          "stringUnit" : {
            "state" : "translated",
            "value" : "Would you like to stay signed in, "
          }
        },
        "pt-BR" : {
          "stringUnit" : {
            "state" : "translated",
            "value" : "Deseja se manter conectado, "
          }
        }
      }
    },
    "login.alert.title" : {
      "extractionState" : "manual",
      "localizations" : {
        "en" : {
          "stringUnit" : {
            "state" : "translated",
            "value" : "Save login"
          }
        },
        "pt-BR" : {
          "stringUnit" : {
            "state" : "translated",
            "value" : "Salvar accesso"
          }
        }
      }
    },
    "login.appleSignIn" : {
      "extractionState" : "manual",
      "localizations" : {
        "en" : {
          "stringUnit" : {
            "state" : "translated",
            "value" : "Sign in with Apple"
          }
        },
        "pt-BR" : {
          "stringUnit" : {
            "state" : "translated",
            "value" : "Entrar com Apple"
          }
        }
      }
    },
    "login.button" : {
      "extractionState" : "manual",
      "localizations" : {
        "en" : {
          "stringUnit" : {
            "state" : "translated",
            "value" : "Login"
          }
        },
        "pt-BR" : {
          "stringUnit" : {
            "state" : "translated",
            "value" : "Entrar"
          }
        }
      }
    },
    "login.dontHaveAccount" : {
      "extractionState" : "manual",
      "localizations" : {
        "en" : {
          "stringUnit" : {
            "state" : "translated",
            "value" : "Don't have an account?"
          }
        },
        "pt-BR" : {
          "stringUnit" : {
            "state" : "translated",
            "value" : "Ainda não possui uma conta?"
          }
        }
      }
    },
    "login.error.invalidCredentials.description" : {
      "extractionState" : "manual",
      "localizations" : {
        "en" : {
          "stringUnit" : {
            "state" : "translated",
            "value" : "Provide valid credentials"
          }
        },
        "pt-BR" : {
          "stringUnit" : {
            "state" : "translated",
            "value" : "Insira credenciais válidas"
          }
        }
      }
    },
    "login.error.invalidCredentials.title" : {
      "extractionState" : "manual",
      "localizations" : {
        "en" : {
          "stringUnit" : {
            "state" : "translated",
            "value" : "Invalid Credentials"
          }
        },
        "pt-BR" : {
          "stringUnit" : {
            "state" : "translated",
            "value" : "Credenciais Inválidas"
          }
        }
      }
    },
    "login.error.title" : {
      "extractionState" : "manual",
      "localizations" : {
        "en" : {
          "stringUnit" : {
            "state" : "translated",
            "value" : "Error"
          }
        },
        "pt-BR" : {
          "stringUnit" : {
            "state" : "translated",
            "value" : "Erro"
          }
        }
      }
    },
    "login.error.unexpectedError.message" : {
      "extractionState" : "manual",
      "localizations" : {
        "en" : {
          "stringUnit" : {
            "state" : "translated",
            "value" : "An unexpected error occurred. Please try again later."
          }
        },
        "pt-BR" : {
          "stringUnit" : {
            "state" : "translated",
            "value" : "Ocorreu um erro inesperado. Tente novamente mais tarde."
          }
        }
      }
    },
    "login.error.unexpectedError.title" : {
      "extractionState" : "manual",
      "localizations" : {
        "en" : {
          "stringUnit" : {
            "state" : "translated",
            "value" : "Unexpected Error"
          }
        },
        "pt-BR" : {
          "stringUnit" : {
            "state" : "translated",
            "value" : "Erro Inesperado"
          }
        }
      }
    },
    "login.googleSignIn" : {
      "extractionState" : "manual",
      "localizations" : {
        "en" : {
          "stringUnit" : {
            "state" : "translated",
            "value" : "Sign in with Google"
          }
        },
        "pt-BR" : {
          "stringUnit" : {
            "state" : "translated",
            "value" : "Entrar com Google"
          }
        }
      }
    },
    "login.registerLink" : {
      "extractionState" : "manual",
      "localizations" : {
        "en" : {
          "stringUnit" : {
            "state" : "translated",
            "value" : "Create Account"
          }
        },
        "pt-BR" : {
          "stringUnit" : {
            "state" : "translated",
            "value" : "Criar Conta"
          }
        }
      }
    },
    "login.welcome.subtitle" : {
      "extractionState" : "manual",
      "localizations" : {
        "en" : {
          "stringUnit" : {
            "state" : "translated",
            "value" : "Ready to organize your finances? Log in now"
          }
        },
        "pt-BR" : {
          "stringUnit" : {
            "state" : "translated",
            "value" : "Pronto para organizar suas finanças? Acesse agora"
          }
        }
      }
    },
    "login.welcome.title" : {
      "extractionState" : "manual",
      "localizations" : {
        "en" : {
          "stringUnit" : {
            "state" : "translated",
            "value" : "Welcome!"
          }
        },
        "pt-BR" : {
          "stringUnit" : {
            "state" : "translated",
            "value" : "Boas vindas!"
          }
        }
      }
    },
    "month.apr" : {
      "extractionState" : "manual",
      "localizations" : {
        "en" : {
          "stringUnit" : {
            "state" : "translated",
            "value" : "Apr"
          }
        },
        "pt-BR" : {
          "stringUnit" : {
            "state" : "translated",
            "value" : "Abr"
          }
        }
      }
    },
    "month.apr.ext" : {
      "extractionState" : "manual",
      "localizations" : {
        "en" : {
          "stringUnit" : {
            "state" : "translated",
            "value" : "April"
          }
        },
        "pt-BR" : {
          "stringUnit" : {
            "state" : "translated",
            "value" : "Abril"
          }
        }
      }
    },
    "month.aug" : {
      "extractionState" : "manual",
      "localizations" : {
        "en" : {
          "stringUnit" : {
            "state" : "translated",
            "value" : "Aug"
          }
        },
        "pt-BR" : {
          "stringUnit" : {
            "state" : "translated",
            "value" : "Ago"
          }
        }
      }
    },
    "month.aug.ext" : {
      "extractionState" : "manual",
      "localizations" : {
        "en" : {
          "stringUnit" : {
            "state" : "translated",
            "value" : "August"
          }
        },
        "pt-BR" : {
          "stringUnit" : {
            "state" : "translated",
            "value" : "Agosto"
          }
        }
      }
    },
    "month.dec" : {
      "extractionState" : "manual",
      "localizations" : {
        "en" : {
          "stringUnit" : {
            "state" : "translated",
            "value" : "Dec"
          }
        },
        "pt-BR" : {
          "stringUnit" : {
            "state" : "translated",
            "value" : "Dez"
          }
        }
      }
    },
    "month.dec.ext" : {
      "extractionState" : "manual",
      "localizations" : {
        "en" : {
          "stringUnit" : {
            "state" : "translated",
            "value" : "December"
          }
        },
        "pt-BR" : {
          "stringUnit" : {
            "state" : "translated",
            "value" : "Dezembro"
          }
        }
      }
    },
    "month.feb" : {
      "extractionState" : "manual",
      "localizations" : {
        "en" : {
          "stringUnit" : {
            "state" : "translated",
            "value" : "Feb"
          }
        },
        "pt-BR" : {
          "stringUnit" : {
            "state" : "translated",
            "value" : "Fev"
          }
        }
      }
    },
    "month.feb.ext" : {
      "extractionState" : "manual",
      "localizations" : {
        "en" : {
          "stringUnit" : {
            "state" : "translated",
            "value" : "February"
          }
        },
        "pt-BR" : {
          "stringUnit" : {
            "state" : "translated",
            "value" : "Fevereiro"
          }
        }
      }
    },
    "month.jan" : {
      "extractionState" : "manual",
      "localizations" : {
        "en" : {
          "stringUnit" : {
            "state" : "translated",
            "value" : "Jan"
          }
        },
        "pt-BR" : {
          "stringUnit" : {
            "state" : "translated",
            "value" : "Jan"
          }
        }
      }
    },
    "month.jan.ext" : {
      "extractionState" : "manual",
      "localizations" : {
        "en" : {
          "stringUnit" : {
            "state" : "translated",
            "value" : "January"
          }
        },
        "pt-BR" : {
          "stringUnit" : {
            "state" : "translated",
            "value" : "Janeiro"
          }
        }
      }
    },
    "month.jul" : {
      "extractionState" : "manual",
      "localizations" : {
        "en" : {
          "stringUnit" : {
            "state" : "translated",
            "value" : "Jul"
          }
        },
        "pt-BR" : {
          "stringUnit" : {
            "state" : "translated",
            "value" : "Jul"
          }
        }
      }
    },
    "month.jul.ext" : {
      "extractionState" : "manual",
      "localizations" : {
        "en" : {
          "stringUnit" : {
            "state" : "translated",
            "value" : "July"
          }
        },
        "pt-BR" : {
          "stringUnit" : {
            "state" : "translated",
            "value" : "Julho"
          }
        }
      }
    },
    "month.jun" : {
      "extractionState" : "manual",
      "localizations" : {
        "en" : {
          "stringUnit" : {
            "state" : "translated",
            "value" : "Jun"
          }
        },
        "pt-BR" : {
          "stringUnit" : {
            "state" : "translated",
            "value" : "Jun"
          }
        }
      }
    },
    "month.jun.ext" : {
      "extractionState" : "manual",
      "localizations" : {
        "en" : {
          "stringUnit" : {
            "state" : "translated",
            "value" : "June"
          }
        },
        "pt-BR" : {
          "stringUnit" : {
            "state" : "translated",
            "value" : "Junho"
          }
        }
      }
    },
    "month.mar" : {
      "extractionState" : "manual",
      "localizations" : {
        "en" : {
          "stringUnit" : {
            "state" : "translated",
            "value" : "Mar"
          }
        },
        "pt-BR" : {
          "stringUnit" : {
            "state" : "translated",
            "value" : "Mar"
          }
        }
      }
    },
    "month.mar.ext" : {
      "extractionState" : "manual",
      "localizations" : {
        "en" : {
          "stringUnit" : {
            "state" : "translated",
            "value" : "March"
          }
        },
        "pt-BR" : {
          "stringUnit" : {
            "state" : "translated",
            "value" : "Março"
          }
        }
      }
    },
    "month.may" : {
      "extractionState" : "manual",
      "localizations" : {
        "en" : {
          "stringUnit" : {
            "state" : "translated",
            "value" : "May"
          }
        },
        "pt-BR" : {
          "stringUnit" : {
            "state" : "translated",
            "value" : "Maio"
          }
        }
      }
    },
    "month.may.ext" : {
      "extractionState" : "manual",
      "localizations" : {
        "en" : {
          "stringUnit" : {
            "state" : "translated",
            "value" : "May"
          }
        },
        "pt-BR" : {
          "stringUnit" : {
            "state" : "translated",
            "value" : "Maio"
          }
        }
      }
    },
    "month.nov" : {
      "extractionState" : "manual",
      "localizations" : {
        "en" : {
          "stringUnit" : {
            "state" : "translated",
            "value" : "Nov"
          }
        },
        "pt-BR" : {
          "stringUnit" : {
            "state" : "translated",
            "value" : "Nov"
          }
        }
      }
    },
    "month.nov.ext" : {
      "extractionState" : "manual",
      "localizations" : {
        "en" : {
          "stringUnit" : {
            "state" : "translated",
            "value" : "November"
          }
        },
        "pt-BR" : {
          "stringUnit" : {
            "state" : "translated",
            "value" : "Novembro"
          }
        }
      }
    },
    "month.oct" : {
      "extractionState" : "manual",
      "localizations" : {
        "en" : {
          "stringUnit" : {
            "state" : "translated",
            "value" : "Oct"
          }
        },
        "pt-BR" : {
          "stringUnit" : {
            "state" : "translated",
            "value" : "Out"
          }
        }
      }
    },
    "month.oct.ext" : {
      "extractionState" : "manual",
      "localizations" : {
        "en" : {
          "stringUnit" : {
            "state" : "translated",
            "value" : "October"
          }
        },
        "pt-BR" : {
          "stringUnit" : {
            "state" : "translated",
            "value" : "Outubro"
          }
        }
      }
    },
    "month.sep" : {
      "extractionState" : "manual",
      "localizations" : {
        "en" : {
          "stringUnit" : {
            "state" : "translated",
            "value" : "Sep"
          }
        },
        "pt-BR" : {
          "stringUnit" : {
            "state" : "translated",
            "value" : "Set"
          }
        }
      }
    },
    "month.sep.ext" : {
      "extractionState" : "manual",
      "localizations" : {
        "en" : {
          "stringUnit" : {
            "state" : "translated",
            "value" : "September"
          }
        },
        "pt-BR" : {
          "stringUnit" : {
            "state" : "translated",
            "value" : "Setembro"
          }
        }
      }
    },
    "monthCard.availableBudget" : {
      "extractionState" : "manual",
      "localizations" : {
        "en" : {
          "stringUnit" : {
            "state" : "translated",
            "value" : "Final balance"
          }
        },
        "pt-BR" : {
          "stringUnit" : {
            "state" : "translated",
            "value" : "Saldo final"
          }
        }
      }
    },
    "monthCard.currentBalance" : {
      "extractionState" : "manual",
      "localizations" : {
        "en" : {
          "stringUnit" : {
            "state" : "translated",
            "value" : "Current balance"
          }
        },
        "pt-BR" : {
          "stringUnit" : {
            "state" : "translated",
            "value" : "Saldo atual"
          }
        }
      }
    },
    "monthCard.defineBudget" : {
      "extractionState" : "manual",
      "localizations" : {
        "en" : {
          "stringUnit" : {
            "state" : "translated",
            "value" : "Set budget"
          }
        },
        "pt-BR" : {
          "stringUnit" : {
            "state" : "translated",
            "value" : "Definir orçamento"
          }
        }
      }
    },
    "monthCard.limitBudget" : {
      "extractionState" : "manual",
      "localizations" : {
        "en" : {
          "stringUnit" : {
            "state" : "translated",
            "value" : "Limit"
          }
        },
        "pt-BR" : {
          "stringUnit" : {
            "state" : "translated",
            "value" : "Limite"
          }
        }
      }
    },
    "monthCard.usedBudget" : {
      "extractionState" : "manual",
      "localizations" : {
        "en" : {
          "stringUnit" : {
            "state" : "translated",
            "value" : "Used"
          }
        },
        "pt-BR" : {
          "stringUnit" : {
            "state" : "translated",
            "value" : "Usado"
          }
        }
      }
    },
    "no" : {
      "extractionState" : "manual",
      "localizations" : {
        "en" : {
          "stringUnit" : {
            "state" : "translated",
            "value" : "No"
          }
        },
        "pt-BR" : {
          "stringUnit" : {
            "state" : "translated",
            "value" : "Não"
          }
        }
      }
    },
    "notification.installment.body.plural" : {
      "extractionState" : "manual",
      "localizations" : {
        "en" : {
          "stringUnit" : {
            "state" : "translated",
            "value" : "You have %d installments due this month totaling %@"
          }
        },
        "pt-BR" : {
          "stringUnit" : {
            "state" : "translated",
            "value" : "Você tem %d parcelas vencendo este mês totalizando %@"
          }
        }
      }
    },
    "notification.installment.body.singular" : {
      "extractionState" : "manual",
      "localizations" : {
        "en" : {
          "stringUnit" : {
            "state" : "translated",
            "value" : "You have 1 installment due this month totaling %@"
          }
        },
        "pt-BR" : {
          "stringUnit" : {
            "state" : "translated",
            "value" : "Você tem 1 parcela vencendo este mês totalizando %@"
          }
        }
      }
    },
    "notification.installment.reminder.body" : {
      "extractionState" : "manual",
      "localizations" : {
        "en" : {
          "stringUnit" : {
            "state" : "translated",
            "value" : "You have upcoming installment payments. Open the app to see details."
          }
        },
        "pt-BR" : {
          "stringUnit" : {
            "state" : "translated",
            "value" : "Você tem pagamentos de parcelas próximos. Abra o app para ver detalhes."
          }
        }
      }
    },
    "notification.installment.reminder.title" : {
      "extractionState" : "manual",
      "localizations" : {
        "en" : {
          "stringUnit" : {
            "state" : "translated",
            "value" : "Installment Reminder"
          }
        },
        "pt-BR" : {
          "stringUnit" : {
            "state" : "translated",
            "value" : "Lembrete de Parcela"
          }
        }
      }
    },
    "notification.installment.title" : {
      "extractionState" : "manual",
      "localizations" : {
        "en" : {
          "stringUnit" : {
            "state" : "translated",
            "value" : "Installment Payment Due"
          }
        },
        "pt-BR" : {
          "stringUnit" : {
            "state" : "translated",
            "value" : "Pagamento de Parcela Vencendo"
          }
        }
      }
    },
    "notification.monthly.fallback.body" : {
      "extractionState" : "manual",
      "localizations" : {
        "en" : {
          "stringUnit" : {
            "state" : "translated",
            "value" : "You haven't configured notifications for this month yet. Open the app to set them up automatically."
          }
        },
        "pt-BR" : {
          "stringUnit" : {
            "state" : "translated",
            "value" : "Você ainda não configurou as notificações deste mês. Abra o app para configurá-las automaticamente."
          }
        }
      }
    },
    "notification.monthly.fallback.title" : {
      "extractionState" : "manual",
      "localizations" : {
        "en" : {
          "stringUnit" : {
            "state" : "translated",
            "value" : "⚠️ Notifications Not Configured"
          }
        },
        "pt-BR" : {
          "stringUnit" : {
            "state" : "translated",
            "value" : "⚠️ Notificações Não Configuradas"
          }
        }
      }
    },
    "notification.monthly.reminder.body" : {
      "extractionState" : "manual",
      "localizations" : {
        "en" : {
          "stringUnit" : {
            "state" : "translated",
            "value" : "Open the app to configure your notifications for this month. This ensures you'll receive alerts for transactions and balance warnings."
          }
        },
        "pt-BR" : {
          "stringUnit" : {
            "state" : "translated",
            "value" : "Abra o app para configurar suas notificações deste mês. Isso garante que você receberá alertas para transações e avisos de saldo."
          }
        }
      }
    },
    "notification.monthly.reminder.title" : {
      "extractionState" : "manual",
      "localizations" : {
        "en" : {
          "stringUnit" : {
            "state" : "translated",
            "value" : "📅 Monthly Notifications Setup"
          }
        },
        "pt-BR" : {
          "stringUnit" : {
            "state" : "translated",
            "value" : "📅 Configurar Notificações do Mês"
          }
        }
      }
    },
    "notification.monthly.success.body" : {
      "extractionState" : "manual",
      "localizations" : {
        "en" : {
          "stringUnit" : {
            "state" : "translated",
            "value" : "All notifications for this month have been scheduled successfully. You'll receive alerts for transactions and balance warnings."
          }
        },
        "pt-BR" : {
          "stringUnit" : {
            "state" : "translated",
            "value" : "Todas as notificações deste mês foram agendadas com sucesso. Você receberá alertas para transações e avisos de saldo."
          }
        }
      }
    },
    "notification.monthly.success.title" : {
      "extractionState" : "manual",
      "localizations" : {
        "en" : {
          "stringUnit" : {
            "state" : "translated",
            "value" : "✅ Notifications Configured"
          }
        },
        "pt-BR" : {
          "stringUnit" : {
            "state" : "translated",
            "value" : "✅ Notificações Configuradas"
          }
        }
      }
    },
<<<<<<< HEAD
    "notification.negative.balance.body" : {
=======
    "notification.monthly.rescheduled.title" : {
>>>>>>> c044dc94
      "extractionState" : "manual",
      "localizations" : {
        "en" : {
          "stringUnit" : {
            "state" : "translated",
<<<<<<< HEAD
            "value" : "According to your monthly calculations, you will have a negative balance in %d days (%@). Check your transactions and adjust your budget."
=======
            "value" : "🔄 Notifications Updated"
>>>>>>> c044dc94
          }
        },
        "pt-BR" : {
          "stringUnit" : {
            "state" : "translated",
<<<<<<< HEAD
            "value" : "De acordo com os cálculos das transações do mês, você ficará com saldo negativo em %d dias (%@). Verifique suas transações e ajuste seu orçamento."
          }
        }
      }
    },
    "notification.negative.balance.title" : {
=======
            "value" : "🔄 Notificações Atualizadas"
          }
        }
      }
    },
    "notification.monthly.rescheduled.body" : {
>>>>>>> c044dc94
      "extractionState" : "manual",
      "localizations" : {
        "en" : {
          "stringUnit" : {
            "state" : "translated",
<<<<<<< HEAD
            "value" : "⚠️ Negative Balance Alert"
=======
            "value" : "Your monthly notifications have been updated with the latest transaction data."
>>>>>>> c044dc94
          }
        },
        "pt-BR" : {
          "stringUnit" : {
            "state" : "translated",
<<<<<<< HEAD
            "value" : "⚠️ Alerta de Saldo Negativo"
          }
        }
      }
    },
    "notification.recurring.body.plural" : {
=======
            "value" : "Suas notificações mensais foram atualizadas com os dados mais recentes das transações."
          }
        }
      }
    },
    "notification.monthly.failure.title" : {
>>>>>>> c044dc94
      "extractionState" : "manual",
      "localizations" : {
        "en" : {
          "stringUnit" : {
            "state" : "translated",
<<<<<<< HEAD
            "value" : "You have %d recurring transactions due this month totaling %@"
=======
            "value" : "❌ Notification Setup Failed"
>>>>>>> c044dc94
          }
        },
        "pt-BR" : {
          "stringUnit" : {
            "state" : "translated",
<<<<<<< HEAD
            "value" : "Você tem %d transações recorrentes vencendo este mês totalizando %@"
          }
        }
      }
    },
    "notification.recurring.body.singular" : {
=======
            "value" : "❌ Falha na Configuração"
          }
        }
      }
    },
    "notification.monthly.failure.body" : {
>>>>>>> c044dc94
      "extractionState" : "manual",
      "localizations" : {
        "en" : {
          "stringUnit" : {
            "state" : "translated",
<<<<<<< HEAD
            "value" : "You have 1 recurring transaction due this month totaling %@"
=======
            "value" : "Some notifications could not be scheduled. Please try again later."
>>>>>>> c044dc94
          }
        },
        "pt-BR" : {
          "stringUnit" : {
            "state" : "translated",
<<<<<<< HEAD
            "value" : "Você tem 1 transação recorrente vencendo este mês totalizando %@"
          }
        }
      }
    },
    "notification.recurring.reminder.body" : {
=======
            "value" : "Algumas notificações não puderam ser agendadas. Tente novamente mais tarde."
          }
        }
      }
    },
    "notification.monthly.permission.title" : {
>>>>>>> c044dc94
      "extractionState" : "manual",
      "localizations" : {
        "en" : {
          "stringUnit" : {
            "state" : "translated",
<<<<<<< HEAD
            "value" : "You have upcoming recurring transactions. Open the app to see details."
=======
            "value" : "🔔 Notification Permission Required"
>>>>>>> c044dc94
          }
        },
        "pt-BR" : {
          "stringUnit" : {
            "state" : "translated",
<<<<<<< HEAD
            "value" : "Você tem transações recorrentes próximas. Abra o app para ver detalhes."
          }
        }
      }
    },
    "notification.recurring.reminder.title" : {
=======
            "value" : "🔔 Permissão de Notificação Necessária"
          }
        }
      }
    },
    "notification.monthly.permission.body" : {
>>>>>>> c044dc94
      "extractionState" : "manual",
      "localizations" : {
        "en" : {
          "stringUnit" : {
            "state" : "translated",
<<<<<<< HEAD
            "value" : "Recurring Transaction Reminder"
=======
            "value" : "Please enable notifications in Settings to receive monthly reminders and transaction alerts."
>>>>>>> c044dc94
          }
        },
        "pt-BR" : {
          "stringUnit" : {
            "state" : "translated",
<<<<<<< HEAD
            "value" : "Lembrete de Transação Recorrente"
          }
        }
      }
    },
    "notification.recurring.title" : {
=======
            "value" : "Ative as notificações nas Configurações para receber lembretes mensais e alertas de transações."
          }
        }
      }
    },
    "notification.negative.balance.body" : {
>>>>>>> c044dc94
      "extractionState" : "manual",
      "localizations" : {
        "en" : {
          "stringUnit" : {
            "state" : "translated",
<<<<<<< HEAD
            "value" : "Recurring Transaction Due"
=======
            "value" : "According to your monthly calculations, you will have a negative balance in %d days (%@). Check your transactions and adjust your budget."
>>>>>>> c044dc94
          }
        },
        "pt-BR" : {
          "stringUnit" : {
            "state" : "translated",
<<<<<<< HEAD
            "value" : "Transação Recorrente Vencendo"
          }
        }
      }
    },
    "notification.test.body" : {
=======
            "value" : "De acordo com os cálculos das transações do mês, você ficará com saldo negativo em %d dias (%@). Verifique suas transações e ajuste seu orçamento."
          }
        }
      }
    },
    "notification.negative.balance.title" : {
>>>>>>> c044dc94
      "extractionState" : "manual",
      "localizations" : {
        "en" : {
          "stringUnit" : {
            "state" : "translated",
<<<<<<< HEAD
            "value" : "If you see this, notifications are working correctly! This should fire in 5 seconds."
=======
            "value" : "⚠️ Negative Balance Alert"
>>>>>>> c044dc94
          }
        },
        "pt-BR" : {
          "stringUnit" : {
            "state" : "translated",
<<<<<<< HEAD
            "value" : "Se você vê isso, as notificações estão funcionando corretamente! Isso deve aparecer em 5 segundos."
          }
        }
      }
    },
    "notification.test.title" : {
=======
            "value" : "⚠️ Alerta de Saldo Negativo"
          }
        }
      }
    },
    "notification.recurring.body.plural" : {
>>>>>>> c044dc94
      "extractionState" : "manual",
      "localizations" : {
        "en" : {
          "stringUnit" : {
            "state" : "translated",
<<<<<<< HEAD
            "value" : "🧪 Test Notification"
=======
            "value" : "You have %d recurring transactions due this month totaling %@"
>>>>>>> c044dc94
          }
        },
        "pt-BR" : {
          "stringUnit" : {
            "state" : "translated",
<<<<<<< HEAD
            "value" : "🧪 Notificação de Teste"
          }
        }
      }
    },
    "notification.transaction.body.expense" : {
=======
            "value" : "Você tem %d transações recorrentes vencendo este mês totalizando %@"
          }
        }
      }
    },
    "notification.recurring.body.singular" : {
>>>>>>> c044dc94
      "extractionState" : "manual",
      "localizations" : {
        "en" : {
          "stringUnit" : {
            "state" : "translated",
<<<<<<< HEAD
            "value" : "%@ of %@"
=======
            "value" : "You have 1 recurring transaction due this month totaling %@"
>>>>>>> c044dc94
          }
        },
        "pt-BR" : {
          "stringUnit" : {
            "state" : "translated",
<<<<<<< HEAD
            "value" : "%@ de %@"
          }
        }
      }
    },
    "notification.transaction.body.income" : {
=======
            "value" : "Você tem 1 transação recorrente vencendo este mês totalizando %@"
          }
        }
      }
    },
    "notification.recurring.reminder.body" : {
>>>>>>> c044dc94
      "extractionState" : "manual",
      "localizations" : {
        "en" : {
          "stringUnit" : {
            "state" : "translated",
<<<<<<< HEAD
            "value" : "%@ of %@"
=======
            "value" : "You have upcoming recurring transactions. Open the app to see details."
>>>>>>> c044dc94
          }
        },
        "pt-BR" : {
          "stringUnit" : {
            "state" : "translated",
<<<<<<< HEAD
            "value" : "%@ de %@"
          }
        }
      }
    },
    "notification.transaction.reminder.body" : {
=======
            "value" : "Você tem transações recorrentes próximas. Abra o app para ver detalhes."
          }
        }
      }
    },
    "notification.recurring.reminder.title" : {
>>>>>>> c044dc94
      "extractionState" : "manual",
      "localizations" : {
        "en" : {
          "stringUnit" : {
            "state" : "translated",
<<<<<<< HEAD
            "value" : "You have upcoming transactions. Open the app to see details."
=======
            "value" : "Recurring Transaction Reminder"
>>>>>>> c044dc94
          }
        },
        "pt-BR" : {
          "stringUnit" : {
            "state" : "translated",
<<<<<<< HEAD
            "value" : "Você tem transações próximas. Abra o app para ver detalhes."
          }
        }
      }
    },
    "notification.transaction.reminder.title" : {
=======
            "value" : "Lembrete de Transação Recorrente"
          }
        }
      }
    },
    "notification.recurring.title" : {
>>>>>>> c044dc94
      "extractionState" : "manual",
      "localizations" : {
        "en" : {
          "stringUnit" : {
            "state" : "translated",
<<<<<<< HEAD
            "value" : "Transaction Reminder"
=======
            "value" : "Recurring Transaction Due"
>>>>>>> c044dc94
          }
        },
        "pt-BR" : {
          "stringUnit" : {
            "state" : "translated",
<<<<<<< HEAD
            "value" : "Lembrete de Transação"
          }
        }
      }
    },
    "notification.transaction.title.expense" : {
=======
            "value" : "Transação Recorrente Vencendo"
          }
        }
      }
    },
    "notification.test.body" : {
>>>>>>> c044dc94
      "extractionState" : "manual",
      "localizations" : {
        "en" : {
          "stringUnit" : {
            "state" : "translated",
<<<<<<< HEAD
            "value" : "Upcoming debit"
=======
            "value" : "If you see this, notifications are working correctly! This should fire in 5 seconds."
>>>>>>> c044dc94
          }
        },
        "pt-BR" : {
          "stringUnit" : {
            "state" : "translated",
<<<<<<< HEAD
            "value" : "Débito agendado"
          }
        }
      }
    },
    "notification.transaction.title.income" : {
=======
            "value" : "Se você vê isso, as notificações estão funcionando corretamente! Isso deve aparecer em 5 segundos."
          }
        }
      }
    },
    "notification.test.title" : {
>>>>>>> c044dc94
      "extractionState" : "manual",
      "localizations" : {
        "en" : {
          "stringUnit" : {
            "state" : "translated",
<<<<<<< HEAD
            "value" : "Upcoming credit"
=======
            "value" : "🧪 Test Notification"
>>>>>>> c044dc94
          }
        },
        "pt-BR" : {
          "stringUnit" : {
            "state" : "translated",
<<<<<<< HEAD
            "value" : "Crédito agendado"
          }
        }
      }
    },
    "password.mustContain" : {
=======
            "value" : "🧪 Notificação de Teste"
          }
        }
      }
    },
    "notification.transaction.body.expense" : {
>>>>>>> c044dc94
      "extractionState" : "manual",
      "localizations" : {
        "en" : {
          "stringUnit" : {
            "state" : "translated",
<<<<<<< HEAD
            "value" : "Password must contain"
=======
            "value" : "%@ of %@"
>>>>>>> c044dc94
          }
        },
        "pt-BR" : {
          "stringUnit" : {
            "state" : "translated",
<<<<<<< HEAD
            "value" : "Senha deve conter"
          }
        }
      }
    },
    "password.validation.hasLowercase" : {
=======
            "value" : "%@ de %@"
          }
        }
      }
    },
    "notification.transaction.body.income" : {
>>>>>>> c044dc94
      "extractionState" : "manual",
      "localizations" : {
        "en" : {
          "stringUnit" : {
            "state" : "translated",
<<<<<<< HEAD
            "value" : "Lowercase letter"
=======
            "value" : "%@ of %@"
>>>>>>> c044dc94
          }
        },
        "pt-BR" : {
          "stringUnit" : {
            "state" : "translated",
<<<<<<< HEAD
            "value" : "Letra minúscula"
          }
        }
      }
    },
    "password.validation.hasNumber" : {
=======
            "value" : "%@ de %@"
          }
        }
      }
    },
    "notification.transaction.reminder.body" : {
>>>>>>> c044dc94
      "extractionState" : "manual",
      "localizations" : {
        "en" : {
          "stringUnit" : {
            "state" : "translated",
<<<<<<< HEAD
            "value" : "Number"
=======
            "value" : "You have upcoming transactions. Open the app to see details."
>>>>>>> c044dc94
          }
        },
        "pt-BR" : {
          "stringUnit" : {
            "state" : "translated",
<<<<<<< HEAD
            "value" : "Número"
          }
        }
      }
    },
    "password.validation.hasSpecialCharacter" : {
      "extractionState" : "manual",
      "localizations" : {
        "en" : {
          "stringUnit" : {
            "state" : "translated",
            "value" : "Special character"
          }
        },
        "pt-BR" : {
          "stringUnit" : {
            "state" : "translated",
            "value" : "Caractere especial"
          }
        }
      }
    },
    "password.validation.hasUppercase" : {
      "extractionState" : "manual",
      "localizations" : {
        "en" : {
          "stringUnit" : {
            "state" : "translated",
            "value" : "Uppercase letter"
          }
        },
        "pt-BR" : {
          "stringUnit" : {
            "state" : "translated",
            "value" : "Letra maiúscula"
          }
        }
      }
    },
    "password.validation.minLength" : {
      "extractionState" : "manual",
      "localizations" : {
        "en" : {
          "stringUnit" : {
            "state" : "translated",
            "value" : "At least 6 characters"
          }
        },
        "pt-BR" : {
          "stringUnit" : {
            "state" : "translated",
            "value" : "Pelo menos 6 caracteres"
          }
        }
      }
    },
    "recurring.cleanup.all" : {
      "extractionState" : "manual",
      "localizations" : {
        "en" : {
          "stringUnit" : {
            "state" : "translated",
            "value" : "All"
          }
        },
        "pt-BR" : {
          "stringUnit" : {
            "state" : "translated",
            "value" : "Todas"
          }
        }
      }
    },
    "recurring.cleanup.future" : {
      "extractionState" : "manual",
      "localizations" : {
        "en" : {
          "stringUnit" : {
            "state" : "translated",
            "value" : "Future only"
          }
        },
        "pt-BR" : {
          "stringUnit" : {
            "state" : "translated",
            "value" : "Apenas futuras"
          }
        }
      }
    },
    "recurring.cleanup.message" : {
      "extractionState" : "manual",
      "localizations" : {
        "en" : {
          "stringUnit" : {
            "state" : "translated",
            "value" : "Do you wish to remove?"
          }
        },
        "pt-BR" : {
          "stringUnit" : {
            "state" : "translated",
            "value" : "Deseja remover?"
          }
        }
      }
    },
    "recurring.cleanup.title" : {
      "extractionState" : "manual",
      "localizations" : {
        "en" : {
          "stringUnit" : {
            "state" : "translated",
            "value" : "Remove recurring"
          }
        },
        "pt-BR" : {
          "stringUnit" : {
            "state" : "translated",
            "value" : "Remover recorrentes"
          }
        }
      }
    },
    "recurring.delete.all" : {
      "extractionState" : "manual",
      "localizations" : {
        "en" : {
          "stringUnit" : {
            "state" : "translated",
            "value" : "All occurrences"
          }
        },
        "pt-BR" : {
          "stringUnit" : {
            "state" : "translated",
            "value" : "Todas"
          }
        }
      }
    },
    "recurring.delete.future" : {
      "extractionState" : "manual",
      "localizations" : {
        "en" : {
          "stringUnit" : {
            "state" : "translated",
            "value" : "Future only"
          }
        },
        "pt-BR" : {
          "stringUnit" : {
            "state" : "translated",
            "value" : "Apenas futuras"
          }
        }
      }
    },
    "recurring.delete.message" : {
      "extractionState" : "manual",
      "localizations" : {
        "en" : {
          "stringUnit" : {
            "state" : "translated",
            "value" : "Delete all occurrences or just future ones?"
          }
        },
        "pt-BR" : {
          "stringUnit" : {
            "state" : "translated",
            "value" : "Apagar todas as ocorrências ou só as futuras?"
          }
        }
      }
    },
    "recurring.delete.title" : {
      "extractionState" : "manual",
      "localizations" : {
        "en" : {
          "stringUnit" : {
            "state" : "translated",
            "value" : "Delete Recurring"
          }
        },
        "pt-BR" : {
          "stringUnit" : {
            "state" : "translated",
            "value" : "Apagar Recorrente"
          }
        }
      }
    },
    "register.alreadyHaveAccount" : {
      "extractionState" : "manual",
      "localizations" : {
        "en" : {
          "stringUnit" : {
            "state" : "translated",
            "value" : "Already have an account?"
          }
        },
        "pt-BR" : {
          "stringUnit" : {
            "state" : "translated",
            "value" : "Já tem uma conta?"
          }
        }
      }
    },
    "register.button" : {
      "extractionState" : "manual",
      "localizations" : {
        "en" : {
          "stringUnit" : {
            "state" : "translated",
            "value" : "Create Account"
          }
        },
        "pt-BR" : {
          "stringUnit" : {
            "state" : "translated",
            "value" : "Criar Conta"
          }
        }
      }
    },
    "register.loginLink" : {
      "extractionState" : "manual",
      "localizations" : {
        "en" : {
          "stringUnit" : {
            "state" : "translated",
            "value" : "Sign In"
          }
        },
        "pt-BR" : {
          "stringUnit" : {
            "state" : "translated",
            "value" : "Entre"
          }
        }
      }
    },
    "register.welcome.subtitle" : {
      "extractionState" : "manual",
      "localizations" : {
        "en" : {
          "stringUnit" : {
            "state" : "translated",
            "value" : "Join us to start managing your finances better"
          }
        },
        "pt-BR" : {
          "stringUnit" : {
            "state" : "translated",
            "value" : "Junte-se a nós e comece a gerenciar suas finanças melhor"
          }
        }
      }
    },
    "register.welcome.title" : {
      "extractionState" : "manual",
      "localizations" : {
        "en" : {
          "stringUnit" : {
            "state" : "translated",
            "value" : "Create Account"
          }
        },
        "pt-BR" : {
          "stringUnit" : {
            "state" : "translated",
            "value" : "Criar Conta"
          }
        }
      }
    },
    "settings.biometric.enable.reason" : {
      "extractionState" : "manual",
      "localizations" : {
        "en" : {
          "stringUnit" : {
            "state" : "translated",
            "value" : "Do you wish to activate biometrics?"
          }
        },
        "pt-BR" : {
          "stringUnit" : {
            "state" : "translated",
            "value" : "Você deseja ativar biometria?"
          }
        }
      }
    },
    "settings.biometric.error.title" : {
      "extractionState" : "manual",
      "localizations" : {
        "en" : {
          "stringUnit" : {
            "state" : "translated",
            "value" : "Biometric Error"
          }
        },
        "pt-BR" : {
          "stringUnit" : {
            "state" : "translated",
            "value" : "Erro Biometria"
          }
        }
      }
    },
    "settings.delete.account.confirm" : {
      "extractionState" : "manual",
      "localizations" : {
        "en" : {
          "stringUnit" : {
            "state" : "translated",
            "value" : "Delete"
          }
        },
        "pt-BR" : {
          "stringUnit" : {
            "state" : "translated",
            "value" : "Excluir"
=======
            "value" : "Você tem transações próximas. Abra o app para ver detalhes."
>>>>>>> c044dc94
          }
        }
      }
    },
    "notification.transaction.reminder.title" : {
      "extractionState" : "manual",
      "localizations" : {
        "en" : {
          "stringUnit" : {
            "state" : "translated",
            "value" : "Transaction Reminder"
          }
        },
        "pt-BR" : {
          "stringUnit" : {
            "state" : "translated",
            "value" : "Lembrete de Transação"
          }
        }
      }
    },
    "notification.transaction.title.expense" : {
      "extractionState" : "manual",
      "localizations" : {
        "en" : {
          "stringUnit" : {
            "state" : "translated",
            "value" : "Upcoming debit"
          }
        },
        "pt-BR" : {
          "stringUnit" : {
            "state" : "translated",
            "value" : "Débito agendado"
          }
        }
      }
    },
    "notification.transaction.title.income" : {
      "extractionState" : "manual",
      "localizations" : {
        "en" : {
          "stringUnit" : {
            "state" : "translated",
            "value" : "Upcoming credit"
          }
        },
        "pt-BR" : {
          "stringUnit" : {
            "state" : "translated",
            "value" : "Crédito agendado"
          }
        }
      }
    },
    "password.mustContain" : {
      "extractionState" : "manual",
      "localizations" : {
        "en" : {
          "stringUnit" : {
            "state" : "translated",
            "value" : "Password must contain"
          }
        },
        "pt-BR" : {
          "stringUnit" : {
            "state" : "translated",
            "value" : "Senha deve conter"
          }
        }
      }
    },
    "password.validation.hasLowercase" : {
      "extractionState" : "manual",
      "localizations" : {
        "en" : {
          "stringUnit" : {
            "state" : "translated",
            "value" : "Lowercase letter"
          }
        },
        "pt-BR" : {
          "stringUnit" : {
            "state" : "translated",
            "value" : "Letra minúscula"
          }
        }
      }
    },
    "password.validation.hasNumber" : {
      "extractionState" : "manual",
      "localizations" : {
        "en" : {
          "stringUnit" : {
            "state" : "translated",
            "value" : "Number"
          }
        },
        "pt-BR" : {
          "stringUnit" : {
            "state" : "translated",
            "value" : "Número"
          }
        }
      }
    },
    "password.validation.hasSpecialCharacter" : {
      "extractionState" : "manual",
      "localizations" : {
        "en" : {
          "stringUnit" : {
            "state" : "translated",
            "value" : "Special character"
          }
        },
        "pt-BR" : {
          "stringUnit" : {
            "state" : "translated",
            "value" : "Caractere especial"
          }
        }
      }
    },
    "password.validation.hasUppercase" : {
      "extractionState" : "manual",
      "localizations" : {
        "en" : {
          "stringUnit" : {
            "state" : "translated",
            "value" : "Uppercase letter"
          }
        },
        "pt-BR" : {
          "stringUnit" : {
            "state" : "translated",
            "value" : "Letra maiúscula"
          }
        }
      }
    },
    "password.validation.minLength" : {
      "extractionState" : "manual",
      "localizations" : {
        "en" : {
          "stringUnit" : {
            "state" : "translated",
            "value" : "At least 6 characters"
          }
        },
        "pt-BR" : {
          "stringUnit" : {
            "state" : "translated",
            "value" : "Pelo menos 6 caracteres"
          }
        }
      }
    },
    "recurring.cleanup.all" : {
      "extractionState" : "manual",
      "localizations" : {
        "en" : {
          "stringUnit" : {
            "state" : "translated",
            "value" : "All"
          }
        },
        "pt-BR" : {
          "stringUnit" : {
            "state" : "translated",
            "value" : "Todas"
          }
        }
      }
    },
    "recurring.cleanup.future" : {
      "extractionState" : "manual",
      "localizations" : {
        "en" : {
          "stringUnit" : {
            "state" : "translated",
            "value" : "Future only"
          }
        },
        "pt-BR" : {
          "stringUnit" : {
            "state" : "translated",
            "value" : "Apenas futuras"
          }
        }
      }
    },
    "recurring.cleanup.message" : {
      "extractionState" : "manual",
      "localizations" : {
        "en" : {
          "stringUnit" : {
            "state" : "translated",
            "value" : "Do you wish to remove?"
          }
        },
        "pt-BR" : {
          "stringUnit" : {
            "state" : "translated",
            "value" : "Deseja remover?"
          }
        }
      }
    },
    "recurring.cleanup.title" : {
      "extractionState" : "manual",
      "localizations" : {
        "en" : {
          "stringUnit" : {
            "state" : "translated",
            "value" : "Remove recurring"
          }
        },
        "pt-BR" : {
          "stringUnit" : {
            "state" : "translated",
            "value" : "Remover recorrentes"
          }
        }
      }
    },
    "recurring.delete.all" : {
      "extractionState" : "manual",
      "localizations" : {
        "en" : {
          "stringUnit" : {
            "state" : "translated",
            "value" : "All occurrences"
          }
        },
        "pt-BR" : {
          "stringUnit" : {
            "state" : "translated",
            "value" : "Todas"
          }
        }
      }
    },
    "recurring.delete.future" : {
      "extractionState" : "manual",
      "localizations" : {
        "en" : {
          "stringUnit" : {
            "state" : "translated",
            "value" : "Future only"
          }
        },
        "pt-BR" : {
          "stringUnit" : {
            "state" : "translated",
            "value" : "Apenas futuras"
          }
        }
      }
    },
    "recurring.delete.message" : {
      "extractionState" : "manual",
      "localizations" : {
        "en" : {
          "stringUnit" : {
            "state" : "translated",
            "value" : "Delete all occurrences or just future ones?"
          }
        },
        "pt-BR" : {
          "stringUnit" : {
            "state" : "translated",
            "value" : "Apagar todas as ocorrências ou só as futuras?"
          }
        }
      }
    },
    "recurring.delete.title" : {
      "extractionState" : "manual",
      "localizations" : {
        "en" : {
          "stringUnit" : {
            "state" : "translated",
            "value" : "Delete Recurring"
          }
        },
        "pt-BR" : {
          "stringUnit" : {
            "state" : "translated",
            "value" : "Apagar Recorrente"
          }
        }
      }
    },
    "register.alreadyHaveAccount" : {
      "extractionState" : "manual",
      "localizations" : {
        "en" : {
          "stringUnit" : {
            "state" : "translated",
            "value" : "Already have an account?"
          }
        },
        "pt-BR" : {
          "stringUnit" : {
            "state" : "translated",
            "value" : "Já tem uma conta?"
          }
        }
      }
    },
    "register.button" : {
      "extractionState" : "manual",
      "localizations" : {
        "en" : {
          "stringUnit" : {
            "state" : "translated",
            "value" : "Create Account"
          }
        },
        "pt-BR" : {
          "stringUnit" : {
            "state" : "translated",
            "value" : "Criar Conta"
          }
        }
      }
    },
    "register.loginLink" : {
      "extractionState" : "manual",
      "localizations" : {
        "en" : {
          "stringUnit" : {
            "state" : "translated",
            "value" : "Sign In"
          }
        },
        "pt-BR" : {
          "stringUnit" : {
            "state" : "translated",
            "value" : "Entre"
          }
        }
      }
    },
    "register.welcome.subtitle" : {
      "extractionState" : "manual",
      "localizations" : {
        "en" : {
          "stringUnit" : {
            "state" : "translated",
            "value" : "Join us to start managing your finances better"
          }
        },
        "pt-BR" : {
          "stringUnit" : {
            "state" : "translated",
            "value" : "Junte-se a nós e comece a gerenciar suas finanças melhor"
          }
        }
      }
    },
    "register.welcome.title" : {
      "extractionState" : "manual",
      "localizations" : {
        "en" : {
          "stringUnit" : {
            "state" : "translated",
            "value" : "Create Account"
          }
        },
        "pt-BR" : {
          "stringUnit" : {
            "state" : "translated",
            "value" : "Criar Conta"
          }
        }
      }
    },
    "settings.biometric.enable.reason" : {
      "extractionState" : "manual",
      "localizations" : {
        "en" : {
          "stringUnit" : {
            "state" : "translated",
            "value" : "Do you wish to activate biometrics?"
          }
        },
        "pt-BR" : {
          "stringUnit" : {
            "state" : "translated",
            "value" : "Você deseja ativar biometria?"
          }
        }
      }
    },
    "settings.biometric.error.title" : {
      "extractionState" : "manual",
      "localizations" : {
        "en" : {
          "stringUnit" : {
            "state" : "translated",
            "value" : "Biometric Error"
          }
        },
        "pt-BR" : {
          "stringUnit" : {
            "state" : "translated",
            "value" : "Erro Biometria"
          }
        }
      }
    },
    "settings.delete.account.confirm" : {
      "extractionState" : "manual",
      "localizations" : {
        "en" : {
          "stringUnit" : {
            "state" : "translated",
            "value" : "Delete"
          }
        },
        "pt-BR" : {
          "stringUnit" : {
            "state" : "translated",
            "value" : "Excluir"
          }
        }
      }
    },
    "settings.delete.account.error.title" : {
      "extractionState" : "manual",
      "localizations" : {
        "en" : {
          "stringUnit" : {
            "state" : "translated",
            "value" : "Deletion Error"
          }
        },
        "pt-BR" : {
          "stringUnit" : {
            "state" : "translated",
            "value" : "Erro na Exclusão"
          }
        }
      }
    },
    "settings.delete.account.processing" : {
      "extractionState" : "manual",
      "localizations" : {
        "en" : {
          "stringUnit" : {
            "state" : "translated",
            "value" : "Deleting account..."
          }
        },
        "pt-BR" : {
          "stringUnit" : {
            "state" : "translated",
            "value" : "Excluindo conta..."
          }
        }
      }
    },
    "settings.delete.account.reauth.message" : {
      "extractionState" : "manual",
      "localizations" : {
        "en" : {
          "stringUnit" : {
            "state" : "translated",
            "value" : "Please sign in again to delete your account, or sign out to clear local data only"
          }
        },
        "pt-BR" : {
          "stringUnit" : {
            "state" : "translated",
            "value" : "Faça login novamente para excluir sua conta, ou saia para limpar apenas os dados locais"
          }
        }
      }
    },
    "settings.delete.account.reauth.title" : {
      "extractionState" : "manual",
      "localizations" : {
        "en" : {
          "stringUnit" : {
            "state" : "translated",
            "value" : "Authentication Required"
          }
        },
        "pt-BR" : {
          "stringUnit" : {
            "state" : "translated",
            "value" : "Autenticação Necessária"
          }
        }
      }
    },
    "settings.delete.account.signout" : {
      "extractionState" : "manual",
      "localizations" : {
        "en" : {
          "stringUnit" : {
            "state" : "translated",
            "value" : "Sign Out & Clear Data"
          }
        },
        "pt-BR" : {
          "stringUnit" : {
            "state" : "translated",
            "value" : "Sair e Limpar Dados"
          }
        }
      }
    },
    "settings.delete.account.success.message" : {
      "extractionState" : "manual",
      "localizations" : {
        "en" : {
          "stringUnit" : {
            "state" : "translated",
            "value" : "Your account has been successfully deleted"
          }
        },
        "pt-BR" : {
          "stringUnit" : {
            "state" : "translated",
            "value" : "Sua conta foi excluída com sucesso"
          }
        }
      }
    },
    "settings.delete.account.success.title" : {
      "extractionState" : "manual",
      "localizations" : {
        "en" : {
          "stringUnit" : {
            "state" : "translated",
            "value" : "Account Deleted"
          }
        },
        "pt-BR" : {
          "stringUnit" : {
            "state" : "translated",
            "value" : "Conta Excluída"
          }
        }
      }
    },
    "settings.delete.account.title" : {
      "extractionState" : "manual",
      "localizations" : {
        "en" : {
          "stringUnit" : {
            "state" : "translated",
            "value" : "Delete account"
          }
        },
        "pt-BR" : {
          "stringUnit" : {
            "state" : "translated",
            "value" : "Apagar conta"
          }
        }
      }
    },
    "settings.delete.account.warning" : {
      "extractionState" : "manual",
      "localizations" : {
        "en" : {
          "stringUnit" : {
            "state" : "translated",
            "value" : "This action is irreversible. All your data will be permanently deleted. Are you sure?"
          }
        },
        "pt-BR" : {
          "stringUnit" : {
            "state" : "translated",
            "value" : "Esta ação é irreversível. Todos os seus dados serão excluídos permanentemente. Tem certeza?"
          }
        }
      }
    },
    "settings.header.title" : {
      "extractionState" : "manual",
      "localizations" : {
        "en" : {
          "stringUnit" : {
            "state" : "translated",
            "value" : "Settings"
          }
        },
        "pt-BR" : {
          "stringUnit" : {
            "state" : "translated",
            "value" : "Configurações"
          }
        }
      }
    },
    "settings.section.about" : {
      "extractionState" : "manual",
      "localizations" : {
        "en" : {
          "stringUnit" : {
            "state" : "translated",
            "value" : "About"
          }
        },
        "pt-BR" : {
          "stringUnit" : {
            "state" : "translated",
            "value" : "Sobre"
          }
        }
      }
    },
    "settings.section.account" : {
      "extractionState" : "manual",
      "localizations" : {
        "en" : {
          "stringUnit" : {
            "state" : "translated",
            "value" : "Account"
          }
        },
        "pt-BR" : {
          "stringUnit" : {
            "state" : "translated",
            "value" : "Conta"
          }
        }
      }
    },
    "settings.section.security" : {
      "extractionState" : "manual",
      "localizations" : {
        "en" : {
          "stringUnit" : {
            "state" : "translated",
            "value" : "Security"
          }
        },
        "pt-BR" : {
          "stringUnit" : {
            "state" : "translated",
            "value" : "Segurança"
          }
        }
      }
    },
    "settings.title" : {
      "extractionState" : "manual",
      "localizations" : {
        "en" : {
          "stringUnit" : {
            "state" : "translated",
            "value" : "Settings"
          }
        },
        "pt-BR" : {
          "stringUnit" : {
            "state" : "translated",
            "value" : "Configurações"
          }
        }
      }
    },
    "settings.version.title" : {
      "extractionState" : "manual",
      "localizations" : {
        "en" : {
          "stringUnit" : {
            "state" : "translated",
            "value" : "Version"
          }
        },
        "pt-BR" : {
          "stringUnit" : {
            "state" : "translated",
            "value" : "Versão"
          }
        }
      }
    },
    "skip" : {
      "extractionState" : "manual",
      "localizations" : {
        "en" : {
          "stringUnit" : {
            "state" : "translated",
            "value" : "Skip"
          }
        },
        "pt-BR" : {
          "stringUnit" : {
            "state" : "translated",
            "value" : "Pular"
          }
        }
      }
    },
    "transaction.delete.title" : {
      "extractionState" : "manual",
      "localizations" : {
        "en" : {
          "stringUnit" : {
            "state" : "translated",
            "value" : "Delete transaction"
          }
        },
        "pt-BR" : {
          "stringUnit" : {
            "state" : "translated",
            "value" : "Apagar transação"
          }
        }
      }
    },
    "transactionMode.installments.title" : {
      "extractionState" : "manual",
      "localizations" : {
        "en" : {
          "stringUnit" : {
            "state" : "translated",
            "value" : "Installments"
          }
        },
        "pt-BR" : {
          "stringUnit" : {
            "state" : "translated",
            "value" : "Parcelas"
          }
        }
      }
    },
    "transactionMode.normal.title" : {
      "extractionState" : "manual",
      "localizations" : {
        "en" : {
          "stringUnit" : {
            "state" : "translated",
            "value" : "Normal"
          }
        },
        "pt-BR" : {
          "stringUnit" : {
            "state" : "translated",
            "value" : "Normal"
          }
        }
      }
    },
    "transactionMode.recurring.title" : {
      "extractionState" : "manual",
      "localizations" : {
        "en" : {
          "stringUnit" : {
            "state" : "translated",
            "value" : "Recurring"
          }
        },
        "pt-BR" : {
          "stringUnit" : {
            "state" : "translated",
            "value" : "Recorrente"
          }
        }
      }
    },
    "transactions.emptyState.description" : {
      "extractionState" : "manual",
      "localizations" : {
        "en" : {
          "stringUnit" : {
            "state" : "translated",
            "value" : "You have not yet recorded expenses or income this month"
          }
        },
        "pt-BR" : {
          "stringUnit" : {
            "state" : "translated",
            "value" : "Você ainda não registrou despesas ou receitas neste mês"
          }
        }
      }
    },
    "transactions.header.title" : {
      "extractionState" : "manual",
      "localizations" : {
        "en" : {
          "stringUnit" : {
            "state" : "translated",
            "value" : "Transactions"
          }
        },
        "pt-BR" : {
          "stringUnit" : {
            "state" : "translated",
            "value" : "Lançamentos"
          }
        }
      }
    },
    "validation.error.nameRequired" : {
      "extractionState" : "manual",
      "localizations" : {
        "en" : {
          "stringUnit" : {
            "state" : "translated",
            "value" : "Name is required"
          }
        },
        "pt-BR" : {
          "stringUnit" : {
            "state" : "translated",
            "value" : "Nome é obrigatório"
          }
        }
      }
    },
    "validation.error.passwordsDoNotMatch" : {
      "extractionState" : "manual",
      "localizations" : {
        "en" : {
          "stringUnit" : {
            "state" : "translated",
            "value" : "Passwords do not match"
          }
        },
        "pt-BR" : {
          "stringUnit" : {
            "state" : "translated",
            "value" : "As senhas não correspondem"
          }
        }
      }
    },
    "validation.error.title" : {
      "extractionState" : "manual",
      "localizations" : {
        "en" : {
          "stringUnit" : {
            "state" : "translated",
            "value" : "Validation Error"
          }
        },
        "pt-BR" : {
          "stringUnit" : {
            "state" : "translated",
            "value" : "Erro de Validação"
          }
        }
      }
    },
    "yes" : {
      "extractionState" : "manual",
      "localizations" : {
        "en" : {
          "stringUnit" : {
            "state" : "translated",
            "value" : "Yes"
          }
        },
        "pt-BR" : {
          "stringUnit" : {
            "state" : "translated",
            "value" : "Sim"
          }
        }
      }
    }
  },
  "version" : "1.0"
}<|MERGE_RESOLUTION|>--- conflicted
+++ resolved
@@ -2908,864 +2908,308 @@
         }
       }
     },
-<<<<<<< HEAD
+    "notification.monthly.rescheduled.title" : {
+      "extractionState" : "manual",
+      "localizations" : {
+        "en" : {
+          "stringUnit" : {
+            "state" : "translated",
+            "value" : "🔄 Notifications Updated"
+          }
+        },
+        "pt-BR" : {
+          "stringUnit" : {
+            "state" : "translated",
+            "value" : "🔄 Notificações Atualizadas"
+          }
+        }
+      }
+    },
+    "notification.monthly.rescheduled.body" : {
+      "extractionState" : "manual",
+      "localizations" : {
+        "en" : {
+          "stringUnit" : {
+            "state" : "translated",
+            "value" : "Your monthly notifications have been updated with the latest transaction data."
+          }
+        },
+        "pt-BR" : {
+          "stringUnit" : {
+            "state" : "translated",
+            "value" : "Suas notificações mensais foram atualizadas com os dados mais recentes das transações."
+          }
+        }
+      }
+    },
+    "notification.monthly.failure.title" : {
+      "extractionState" : "manual",
+      "localizations" : {
+        "en" : {
+          "stringUnit" : {
+            "state" : "translated",
+            "value" : "❌ Notification Setup Failed"
+          }
+        },
+        "pt-BR" : {
+          "stringUnit" : {
+            "state" : "translated",
+            "value" : "❌ Falha na Configuração"
+          }
+        }
+      }
+    },
+    "notification.monthly.failure.body" : {
+      "extractionState" : "manual",
+      "localizations" : {
+        "en" : {
+          "stringUnit" : {
+            "state" : "translated",
+            "value" : "Some notifications could not be scheduled. Please try again later."
+          }
+        },
+        "pt-BR" : {
+          "stringUnit" : {
+            "state" : "translated",
+            "value" : "Algumas notificações não puderam ser agendadas. Tente novamente mais tarde."
+          }
+        }
+      }
+    },
+    "notification.monthly.permission.title" : {
+      "extractionState" : "manual",
+      "localizations" : {
+        "en" : {
+          "stringUnit" : {
+            "state" : "translated",
+            "value" : "🔔 Notification Permission Required"
+          }
+        },
+        "pt-BR" : {
+          "stringUnit" : {
+            "state" : "translated",
+            "value" : "🔔 Permissão de Notificação Necessária"
+          }
+        }
+      }
+    },
+    "notification.monthly.permission.body" : {
+      "extractionState" : "manual",
+      "localizations" : {
+        "en" : {
+          "stringUnit" : {
+            "state" : "translated",
+            "value" : "Please enable notifications in Settings to receive monthly reminders and transaction alerts."
+          }
+        },
+        "pt-BR" : {
+          "stringUnit" : {
+            "state" : "translated",
+            "value" : "Ative as notificações nas Configurações para receber lembretes mensais e alertas de transações."
+          }
+        }
+      }
+    },
     "notification.negative.balance.body" : {
-=======
-    "notification.monthly.rescheduled.title" : {
->>>>>>> c044dc94
-      "extractionState" : "manual",
-      "localizations" : {
-        "en" : {
-          "stringUnit" : {
-            "state" : "translated",
-<<<<<<< HEAD
+      "extractionState" : "manual",
+      "localizations" : {
+        "en" : {
+          "stringUnit" : {
+            "state" : "translated",
             "value" : "According to your monthly calculations, you will have a negative balance in %d days (%@). Check your transactions and adjust your budget."
-=======
-            "value" : "🔄 Notifications Updated"
->>>>>>> c044dc94
-          }
-        },
-        "pt-BR" : {
-          "stringUnit" : {
-            "state" : "translated",
-<<<<<<< HEAD
+          }
+        },
+        "pt-BR" : {
+          "stringUnit" : {
+            "state" : "translated",
             "value" : "De acordo com os cálculos das transações do mês, você ficará com saldo negativo em %d dias (%@). Verifique suas transações e ajuste seu orçamento."
           }
         }
       }
     },
     "notification.negative.balance.title" : {
-=======
-            "value" : "🔄 Notificações Atualizadas"
-          }
-        }
-      }
-    },
-    "notification.monthly.rescheduled.body" : {
->>>>>>> c044dc94
-      "extractionState" : "manual",
-      "localizations" : {
-        "en" : {
-          "stringUnit" : {
-            "state" : "translated",
-<<<<<<< HEAD
+      "extractionState" : "manual",
+      "localizations" : {
+        "en" : {
+          "stringUnit" : {
+            "state" : "translated",
             "value" : "⚠️ Negative Balance Alert"
-=======
-            "value" : "Your monthly notifications have been updated with the latest transaction data."
->>>>>>> c044dc94
-          }
-        },
-        "pt-BR" : {
-          "stringUnit" : {
-            "state" : "translated",
-<<<<<<< HEAD
+          }
+        },
+        "pt-BR" : {
+          "stringUnit" : {
+            "state" : "translated",
             "value" : "⚠️ Alerta de Saldo Negativo"
           }
         }
       }
     },
     "notification.recurring.body.plural" : {
-=======
-            "value" : "Suas notificações mensais foram atualizadas com os dados mais recentes das transações."
-          }
-        }
-      }
-    },
-    "notification.monthly.failure.title" : {
->>>>>>> c044dc94
-      "extractionState" : "manual",
-      "localizations" : {
-        "en" : {
-          "stringUnit" : {
-            "state" : "translated",
-<<<<<<< HEAD
+      "extractionState" : "manual",
+      "localizations" : {
+        "en" : {
+          "stringUnit" : {
+            "state" : "translated",
             "value" : "You have %d recurring transactions due this month totaling %@"
-=======
-            "value" : "❌ Notification Setup Failed"
->>>>>>> c044dc94
-          }
-        },
-        "pt-BR" : {
-          "stringUnit" : {
-            "state" : "translated",
-<<<<<<< HEAD
+          }
+        },
+        "pt-BR" : {
+          "stringUnit" : {
+            "state" : "translated",
             "value" : "Você tem %d transações recorrentes vencendo este mês totalizando %@"
           }
         }
       }
     },
     "notification.recurring.body.singular" : {
-=======
-            "value" : "❌ Falha na Configuração"
-          }
-        }
-      }
-    },
-    "notification.monthly.failure.body" : {
->>>>>>> c044dc94
-      "extractionState" : "manual",
-      "localizations" : {
-        "en" : {
-          "stringUnit" : {
-            "state" : "translated",
-<<<<<<< HEAD
+      "extractionState" : "manual",
+      "localizations" : {
+        "en" : {
+          "stringUnit" : {
+            "state" : "translated",
             "value" : "You have 1 recurring transaction due this month totaling %@"
-=======
-            "value" : "Some notifications could not be scheduled. Please try again later."
->>>>>>> c044dc94
-          }
-        },
-        "pt-BR" : {
-          "stringUnit" : {
-            "state" : "translated",
-<<<<<<< HEAD
+          }
+        },
+        "pt-BR" : {
+          "stringUnit" : {
+            "state" : "translated",
             "value" : "Você tem 1 transação recorrente vencendo este mês totalizando %@"
           }
         }
       }
     },
     "notification.recurring.reminder.body" : {
-=======
-            "value" : "Algumas notificações não puderam ser agendadas. Tente novamente mais tarde."
-          }
-        }
-      }
-    },
-    "notification.monthly.permission.title" : {
->>>>>>> c044dc94
-      "extractionState" : "manual",
-      "localizations" : {
-        "en" : {
-          "stringUnit" : {
-            "state" : "translated",
-<<<<<<< HEAD
+      "extractionState" : "manual",
+      "localizations" : {
+        "en" : {
+          "stringUnit" : {
+            "state" : "translated",
             "value" : "You have upcoming recurring transactions. Open the app to see details."
-=======
-            "value" : "🔔 Notification Permission Required"
->>>>>>> c044dc94
-          }
-        },
-        "pt-BR" : {
-          "stringUnit" : {
-            "state" : "translated",
-<<<<<<< HEAD
+          }
+        },
+        "pt-BR" : {
+          "stringUnit" : {
+            "state" : "translated",
             "value" : "Você tem transações recorrentes próximas. Abra o app para ver detalhes."
           }
         }
       }
     },
     "notification.recurring.reminder.title" : {
-=======
-            "value" : "🔔 Permissão de Notificação Necessária"
-          }
-        }
-      }
-    },
-    "notification.monthly.permission.body" : {
->>>>>>> c044dc94
-      "extractionState" : "manual",
-      "localizations" : {
-        "en" : {
-          "stringUnit" : {
-            "state" : "translated",
-<<<<<<< HEAD
+      "extractionState" : "manual",
+      "localizations" : {
+        "en" : {
+          "stringUnit" : {
+            "state" : "translated",
             "value" : "Recurring Transaction Reminder"
-=======
-            "value" : "Please enable notifications in Settings to receive monthly reminders and transaction alerts."
->>>>>>> c044dc94
-          }
-        },
-        "pt-BR" : {
-          "stringUnit" : {
-            "state" : "translated",
-<<<<<<< HEAD
+          }
+        },
+        "pt-BR" : {
+          "stringUnit" : {
+            "state" : "translated",
             "value" : "Lembrete de Transação Recorrente"
           }
         }
       }
     },
     "notification.recurring.title" : {
-=======
-            "value" : "Ative as notificações nas Configurações para receber lembretes mensais e alertas de transações."
-          }
-        }
-      }
-    },
-    "notification.negative.balance.body" : {
->>>>>>> c044dc94
-      "extractionState" : "manual",
-      "localizations" : {
-        "en" : {
-          "stringUnit" : {
-            "state" : "translated",
-<<<<<<< HEAD
+      "extractionState" : "manual",
+      "localizations" : {
+        "en" : {
+          "stringUnit" : {
+            "state" : "translated",
             "value" : "Recurring Transaction Due"
-=======
-            "value" : "According to your monthly calculations, you will have a negative balance in %d days (%@). Check your transactions and adjust your budget."
->>>>>>> c044dc94
-          }
-        },
-        "pt-BR" : {
-          "stringUnit" : {
-            "state" : "translated",
-<<<<<<< HEAD
+          }
+        },
+        "pt-BR" : {
+          "stringUnit" : {
+            "state" : "translated",
             "value" : "Transação Recorrente Vencendo"
           }
         }
       }
     },
     "notification.test.body" : {
-=======
-            "value" : "De acordo com os cálculos das transações do mês, você ficará com saldo negativo em %d dias (%@). Verifique suas transações e ajuste seu orçamento."
-          }
-        }
-      }
-    },
-    "notification.negative.balance.title" : {
->>>>>>> c044dc94
-      "extractionState" : "manual",
-      "localizations" : {
-        "en" : {
-          "stringUnit" : {
-            "state" : "translated",
-<<<<<<< HEAD
+      "extractionState" : "manual",
+      "localizations" : {
+        "en" : {
+          "stringUnit" : {
+            "state" : "translated",
             "value" : "If you see this, notifications are working correctly! This should fire in 5 seconds."
-=======
-            "value" : "⚠️ Negative Balance Alert"
->>>>>>> c044dc94
-          }
-        },
-        "pt-BR" : {
-          "stringUnit" : {
-            "state" : "translated",
-<<<<<<< HEAD
+          }
+        },
+        "pt-BR" : {
+          "stringUnit" : {
+            "state" : "translated",
             "value" : "Se você vê isso, as notificações estão funcionando corretamente! Isso deve aparecer em 5 segundos."
           }
         }
       }
     },
     "notification.test.title" : {
-=======
-            "value" : "⚠️ Alerta de Saldo Negativo"
-          }
-        }
-      }
-    },
-    "notification.recurring.body.plural" : {
->>>>>>> c044dc94
-      "extractionState" : "manual",
-      "localizations" : {
-        "en" : {
-          "stringUnit" : {
-            "state" : "translated",
-<<<<<<< HEAD
+      "extractionState" : "manual",
+      "localizations" : {
+        "en" : {
+          "stringUnit" : {
+            "state" : "translated",
             "value" : "🧪 Test Notification"
-=======
-            "value" : "You have %d recurring transactions due this month totaling %@"
->>>>>>> c044dc94
-          }
-        },
-        "pt-BR" : {
-          "stringUnit" : {
-            "state" : "translated",
-<<<<<<< HEAD
+          }
+        },
+        "pt-BR" : {
+          "stringUnit" : {
+            "state" : "translated",
             "value" : "🧪 Notificação de Teste"
           }
         }
       }
     },
     "notification.transaction.body.expense" : {
-=======
-            "value" : "Você tem %d transações recorrentes vencendo este mês totalizando %@"
-          }
-        }
-      }
-    },
-    "notification.recurring.body.singular" : {
->>>>>>> c044dc94
-      "extractionState" : "manual",
-      "localizations" : {
-        "en" : {
-          "stringUnit" : {
-            "state" : "translated",
-<<<<<<< HEAD
+      "extractionState" : "manual",
+      "localizations" : {
+        "en" : {
+          "stringUnit" : {
+            "state" : "translated",
             "value" : "%@ of %@"
-=======
-            "value" : "You have 1 recurring transaction due this month totaling %@"
->>>>>>> c044dc94
-          }
-        },
-        "pt-BR" : {
-          "stringUnit" : {
-            "state" : "translated",
-<<<<<<< HEAD
+          }
+        },
+        "pt-BR" : {
+          "stringUnit" : {
+            "state" : "translated",
             "value" : "%@ de %@"
           }
         }
       }
     },
     "notification.transaction.body.income" : {
-=======
-            "value" : "Você tem 1 transação recorrente vencendo este mês totalizando %@"
-          }
-        }
-      }
-    },
-    "notification.recurring.reminder.body" : {
->>>>>>> c044dc94
-      "extractionState" : "manual",
-      "localizations" : {
-        "en" : {
-          "stringUnit" : {
-            "state" : "translated",
-<<<<<<< HEAD
+      "extractionState" : "manual",
+      "localizations" : {
+        "en" : {
+          "stringUnit" : {
+            "state" : "translated",
             "value" : "%@ of %@"
-=======
-            "value" : "You have upcoming recurring transactions. Open the app to see details."
->>>>>>> c044dc94
-          }
-        },
-        "pt-BR" : {
-          "stringUnit" : {
-            "state" : "translated",
-<<<<<<< HEAD
+          }
+        },
+        "pt-BR" : {
+          "stringUnit" : {
+            "state" : "translated",
             "value" : "%@ de %@"
           }
         }
       }
     },
     "notification.transaction.reminder.body" : {
-=======
-            "value" : "Você tem transações recorrentes próximas. Abra o app para ver detalhes."
-          }
-        }
-      }
-    },
-    "notification.recurring.reminder.title" : {
->>>>>>> c044dc94
-      "extractionState" : "manual",
-      "localizations" : {
-        "en" : {
-          "stringUnit" : {
-            "state" : "translated",
-<<<<<<< HEAD
+      "extractionState" : "manual",
+      "localizations" : {
+        "en" : {
+          "stringUnit" : {
+            "state" : "translated",
             "value" : "You have upcoming transactions. Open the app to see details."
-=======
-            "value" : "Recurring Transaction Reminder"
->>>>>>> c044dc94
-          }
-        },
-        "pt-BR" : {
-          "stringUnit" : {
-            "state" : "translated",
-<<<<<<< HEAD
+          }
+        },
+        "pt-BR" : {
+          "stringUnit" : {
+            "state" : "translated",
             "value" : "Você tem transações próximas. Abra o app para ver detalhes."
-          }
-        }
-      }
-    },
-    "notification.transaction.reminder.title" : {
-=======
-            "value" : "Lembrete de Transação Recorrente"
-          }
-        }
-      }
-    },
-    "notification.recurring.title" : {
->>>>>>> c044dc94
-      "extractionState" : "manual",
-      "localizations" : {
-        "en" : {
-          "stringUnit" : {
-            "state" : "translated",
-<<<<<<< HEAD
-            "value" : "Transaction Reminder"
-=======
-            "value" : "Recurring Transaction Due"
->>>>>>> c044dc94
-          }
-        },
-        "pt-BR" : {
-          "stringUnit" : {
-            "state" : "translated",
-<<<<<<< HEAD
-            "value" : "Lembrete de Transação"
-          }
-        }
-      }
-    },
-    "notification.transaction.title.expense" : {
-=======
-            "value" : "Transação Recorrente Vencendo"
-          }
-        }
-      }
-    },
-    "notification.test.body" : {
->>>>>>> c044dc94
-      "extractionState" : "manual",
-      "localizations" : {
-        "en" : {
-          "stringUnit" : {
-            "state" : "translated",
-<<<<<<< HEAD
-            "value" : "Upcoming debit"
-=======
-            "value" : "If you see this, notifications are working correctly! This should fire in 5 seconds."
->>>>>>> c044dc94
-          }
-        },
-        "pt-BR" : {
-          "stringUnit" : {
-            "state" : "translated",
-<<<<<<< HEAD
-            "value" : "Débito agendado"
-          }
-        }
-      }
-    },
-    "notification.transaction.title.income" : {
-=======
-            "value" : "Se você vê isso, as notificações estão funcionando corretamente! Isso deve aparecer em 5 segundos."
-          }
-        }
-      }
-    },
-    "notification.test.title" : {
->>>>>>> c044dc94
-      "extractionState" : "manual",
-      "localizations" : {
-        "en" : {
-          "stringUnit" : {
-            "state" : "translated",
-<<<<<<< HEAD
-            "value" : "Upcoming credit"
-=======
-            "value" : "🧪 Test Notification"
->>>>>>> c044dc94
-          }
-        },
-        "pt-BR" : {
-          "stringUnit" : {
-            "state" : "translated",
-<<<<<<< HEAD
-            "value" : "Crédito agendado"
-          }
-        }
-      }
-    },
-    "password.mustContain" : {
-=======
-            "value" : "🧪 Notificação de Teste"
-          }
-        }
-      }
-    },
-    "notification.transaction.body.expense" : {
->>>>>>> c044dc94
-      "extractionState" : "manual",
-      "localizations" : {
-        "en" : {
-          "stringUnit" : {
-            "state" : "translated",
-<<<<<<< HEAD
-            "value" : "Password must contain"
-=======
-            "value" : "%@ of %@"
->>>>>>> c044dc94
-          }
-        },
-        "pt-BR" : {
-          "stringUnit" : {
-            "state" : "translated",
-<<<<<<< HEAD
-            "value" : "Senha deve conter"
-          }
-        }
-      }
-    },
-    "password.validation.hasLowercase" : {
-=======
-            "value" : "%@ de %@"
-          }
-        }
-      }
-    },
-    "notification.transaction.body.income" : {
->>>>>>> c044dc94
-      "extractionState" : "manual",
-      "localizations" : {
-        "en" : {
-          "stringUnit" : {
-            "state" : "translated",
-<<<<<<< HEAD
-            "value" : "Lowercase letter"
-=======
-            "value" : "%@ of %@"
->>>>>>> c044dc94
-          }
-        },
-        "pt-BR" : {
-          "stringUnit" : {
-            "state" : "translated",
-<<<<<<< HEAD
-            "value" : "Letra minúscula"
-          }
-        }
-      }
-    },
-    "password.validation.hasNumber" : {
-=======
-            "value" : "%@ de %@"
-          }
-        }
-      }
-    },
-    "notification.transaction.reminder.body" : {
->>>>>>> c044dc94
-      "extractionState" : "manual",
-      "localizations" : {
-        "en" : {
-          "stringUnit" : {
-            "state" : "translated",
-<<<<<<< HEAD
-            "value" : "Number"
-=======
-            "value" : "You have upcoming transactions. Open the app to see details."
->>>>>>> c044dc94
-          }
-        },
-        "pt-BR" : {
-          "stringUnit" : {
-            "state" : "translated",
-<<<<<<< HEAD
-            "value" : "Número"
-          }
-        }
-      }
-    },
-    "password.validation.hasSpecialCharacter" : {
-      "extractionState" : "manual",
-      "localizations" : {
-        "en" : {
-          "stringUnit" : {
-            "state" : "translated",
-            "value" : "Special character"
-          }
-        },
-        "pt-BR" : {
-          "stringUnit" : {
-            "state" : "translated",
-            "value" : "Caractere especial"
-          }
-        }
-      }
-    },
-    "password.validation.hasUppercase" : {
-      "extractionState" : "manual",
-      "localizations" : {
-        "en" : {
-          "stringUnit" : {
-            "state" : "translated",
-            "value" : "Uppercase letter"
-          }
-        },
-        "pt-BR" : {
-          "stringUnit" : {
-            "state" : "translated",
-            "value" : "Letra maiúscula"
-          }
-        }
-      }
-    },
-    "password.validation.minLength" : {
-      "extractionState" : "manual",
-      "localizations" : {
-        "en" : {
-          "stringUnit" : {
-            "state" : "translated",
-            "value" : "At least 6 characters"
-          }
-        },
-        "pt-BR" : {
-          "stringUnit" : {
-            "state" : "translated",
-            "value" : "Pelo menos 6 caracteres"
-          }
-        }
-      }
-    },
-    "recurring.cleanup.all" : {
-      "extractionState" : "manual",
-      "localizations" : {
-        "en" : {
-          "stringUnit" : {
-            "state" : "translated",
-            "value" : "All"
-          }
-        },
-        "pt-BR" : {
-          "stringUnit" : {
-            "state" : "translated",
-            "value" : "Todas"
-          }
-        }
-      }
-    },
-    "recurring.cleanup.future" : {
-      "extractionState" : "manual",
-      "localizations" : {
-        "en" : {
-          "stringUnit" : {
-            "state" : "translated",
-            "value" : "Future only"
-          }
-        },
-        "pt-BR" : {
-          "stringUnit" : {
-            "state" : "translated",
-            "value" : "Apenas futuras"
-          }
-        }
-      }
-    },
-    "recurring.cleanup.message" : {
-      "extractionState" : "manual",
-      "localizations" : {
-        "en" : {
-          "stringUnit" : {
-            "state" : "translated",
-            "value" : "Do you wish to remove?"
-          }
-        },
-        "pt-BR" : {
-          "stringUnit" : {
-            "state" : "translated",
-            "value" : "Deseja remover?"
-          }
-        }
-      }
-    },
-    "recurring.cleanup.title" : {
-      "extractionState" : "manual",
-      "localizations" : {
-        "en" : {
-          "stringUnit" : {
-            "state" : "translated",
-            "value" : "Remove recurring"
-          }
-        },
-        "pt-BR" : {
-          "stringUnit" : {
-            "state" : "translated",
-            "value" : "Remover recorrentes"
-          }
-        }
-      }
-    },
-    "recurring.delete.all" : {
-      "extractionState" : "manual",
-      "localizations" : {
-        "en" : {
-          "stringUnit" : {
-            "state" : "translated",
-            "value" : "All occurrences"
-          }
-        },
-        "pt-BR" : {
-          "stringUnit" : {
-            "state" : "translated",
-            "value" : "Todas"
-          }
-        }
-      }
-    },
-    "recurring.delete.future" : {
-      "extractionState" : "manual",
-      "localizations" : {
-        "en" : {
-          "stringUnit" : {
-            "state" : "translated",
-            "value" : "Future only"
-          }
-        },
-        "pt-BR" : {
-          "stringUnit" : {
-            "state" : "translated",
-            "value" : "Apenas futuras"
-          }
-        }
-      }
-    },
-    "recurring.delete.message" : {
-      "extractionState" : "manual",
-      "localizations" : {
-        "en" : {
-          "stringUnit" : {
-            "state" : "translated",
-            "value" : "Delete all occurrences or just future ones?"
-          }
-        },
-        "pt-BR" : {
-          "stringUnit" : {
-            "state" : "translated",
-            "value" : "Apagar todas as ocorrências ou só as futuras?"
-          }
-        }
-      }
-    },
-    "recurring.delete.title" : {
-      "extractionState" : "manual",
-      "localizations" : {
-        "en" : {
-          "stringUnit" : {
-            "state" : "translated",
-            "value" : "Delete Recurring"
-          }
-        },
-        "pt-BR" : {
-          "stringUnit" : {
-            "state" : "translated",
-            "value" : "Apagar Recorrente"
-          }
-        }
-      }
-    },
-    "register.alreadyHaveAccount" : {
-      "extractionState" : "manual",
-      "localizations" : {
-        "en" : {
-          "stringUnit" : {
-            "state" : "translated",
-            "value" : "Already have an account?"
-          }
-        },
-        "pt-BR" : {
-          "stringUnit" : {
-            "state" : "translated",
-            "value" : "Já tem uma conta?"
-          }
-        }
-      }
-    },
-    "register.button" : {
-      "extractionState" : "manual",
-      "localizations" : {
-        "en" : {
-          "stringUnit" : {
-            "state" : "translated",
-            "value" : "Create Account"
-          }
-        },
-        "pt-BR" : {
-          "stringUnit" : {
-            "state" : "translated",
-            "value" : "Criar Conta"
-          }
-        }
-      }
-    },
-    "register.loginLink" : {
-      "extractionState" : "manual",
-      "localizations" : {
-        "en" : {
-          "stringUnit" : {
-            "state" : "translated",
-            "value" : "Sign In"
-          }
-        },
-        "pt-BR" : {
-          "stringUnit" : {
-            "state" : "translated",
-            "value" : "Entre"
-          }
-        }
-      }
-    },
-    "register.welcome.subtitle" : {
-      "extractionState" : "manual",
-      "localizations" : {
-        "en" : {
-          "stringUnit" : {
-            "state" : "translated",
-            "value" : "Join us to start managing your finances better"
-          }
-        },
-        "pt-BR" : {
-          "stringUnit" : {
-            "state" : "translated",
-            "value" : "Junte-se a nós e comece a gerenciar suas finanças melhor"
-          }
-        }
-      }
-    },
-    "register.welcome.title" : {
-      "extractionState" : "manual",
-      "localizations" : {
-        "en" : {
-          "stringUnit" : {
-            "state" : "translated",
-            "value" : "Create Account"
-          }
-        },
-        "pt-BR" : {
-          "stringUnit" : {
-            "state" : "translated",
-            "value" : "Criar Conta"
-          }
-        }
-      }
-    },
-    "settings.biometric.enable.reason" : {
-      "extractionState" : "manual",
-      "localizations" : {
-        "en" : {
-          "stringUnit" : {
-            "state" : "translated",
-            "value" : "Do you wish to activate biometrics?"
-          }
-        },
-        "pt-BR" : {
-          "stringUnit" : {
-            "state" : "translated",
-            "value" : "Você deseja ativar biometria?"
-          }
-        }
-      }
-    },
-    "settings.biometric.error.title" : {
-      "extractionState" : "manual",
-      "localizations" : {
-        "en" : {
-          "stringUnit" : {
-            "state" : "translated",
-            "value" : "Biometric Error"
-          }
-        },
-        "pt-BR" : {
-          "stringUnit" : {
-            "state" : "translated",
-            "value" : "Erro Biometria"
-          }
-        }
-      }
-    },
-    "settings.delete.account.confirm" : {
-      "extractionState" : "manual",
-      "localizations" : {
-        "en" : {
-          "stringUnit" : {
-            "state" : "translated",
-            "value" : "Delete"
-          }
-        },
-        "pt-BR" : {
-          "stringUnit" : {
-            "state" : "translated",
-            "value" : "Excluir"
-=======
-            "value" : "Você tem transações próximas. Abra o app para ver detalhes."
->>>>>>> c044dc94
           }
         }
       }
